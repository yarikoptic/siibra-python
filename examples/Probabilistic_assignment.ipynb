--- conflicted
+++ resolved
@@ -9,11 +9,7 @@
    "outputs": [],
    "source": [
     "import siibra\n",
-<<<<<<< HEAD
-    "siibra.logger.setLevel('INFO')"
-=======
     "from nilearn import plotting"
->>>>>>> 59421050
    ]
   },
   {
@@ -54,15 +50,8 @@
    "outputs": [],
    "source": [
     "atlas = siibra.atlases.MULTILEVEL_HUMAN_ATLAS\n",
-<<<<<<< HEAD
-    "atlas.select_parcellation(\n",
-    "    siibra.parcellations.JULICH_BRAIN_CYTOARCHITECTONIC_MAPS_2_5)\n",
-    "assignments = atlas.assign_regions(\n",
-    "    siibra.spaces.MNI152_2009C_NONL_ASYM,xyz_mni,radius_mm)"
-=======
     "atlas.select(parcellation=\"julich-brain 2.5\")\n",
     "assignments = atlas.assign_coordinates(\"mni 152\",xyz_mni,radius_mm)"
->>>>>>> 59421050
    ]
   },
   {
@@ -78,20 +67,11 @@
    "metadata": {},
    "outputs": [],
    "source": [
-<<<<<<< HEAD
-    "from nilearn import plotting\n",
-    "for region,prob in assignments[0][:3]:\n",
-    "    plotting.plot_stat_map(\n",
-    "        region.get_regional_map(siibra.spaces.MNI152_2009C_NONL_ASYM), \n",
-    "        cut_coords=xyz_mni[0],\n",
-    "        title=\"{} ({}%)\".format(region.name,prob))"
-=======
     "for region,pmap,value in assignments[0]:\n",
     "    if value>.05: \n",
     "        plotting.plot_stat_map(pmap, \n",
     "                               cut_coords=xyz_mni[0],\n",
     "                               title=f\"{region.name} ({value*100:.1f}%)\")"
->>>>>>> 59421050
    ]
   },
   {
