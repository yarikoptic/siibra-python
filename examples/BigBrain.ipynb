--- conflicted
+++ resolved
@@ -20,11 +20,6 @@
    "outputs": [],
    "source": [
     "import siibra\n",
-<<<<<<< HEAD
-    "from nilearn import plotting,image\n",
-    "siibra.logger.setLevel('INFO')\n",
-    "print(siibra.__version__)"
-=======
     "from nilearn import plotting,image"
    ]
   },
@@ -46,7 +41,6 @@
     "\n",
     "# MNI Colin 27\n",
     "r_props = siibra.region.RegionProps(PFm_r, siibra.spaces.MNI152_2009C_NONL_ASYM)"
->>>>>>> 59421050
    ]
   },
   {
@@ -82,15 +76,9 @@
    "outputs": [],
    "source": [
     "try: \n",
-<<<<<<< HEAD
-    "    siibra.spaces.BIG_BRAIN.get_template(resolution=20.)\n",
-    "except ValueError as e:\n",
-    "    print(\"This didn't work!\",str(e))"
-=======
     "    siibra.spaces.BIG_BRAIN.get_template().fetch(resolution_mm=0.02)\n",
     "except RuntimeError as e:\n",
     "    pass"
->>>>>>> 59421050
    ]
   },
   {
@@ -109,13 +97,8 @@
    "outputs": [],
    "source": [
     "atlas = siibra.atlases.MULTILEVEL_HUMAN_ATLAS\n",
-<<<<<<< HEAD
-    "atlas.select_parcellation(siibra.parcellations.BIGBRAIN_CORTICAL_LAYERS)\n",
-    "layers = atlas.get_map(siibra.spaces.BIG_BRAIN,resolution=320)"
-=======
     "atlas.select_parcellation(\"cortical layers\")\n",
     "layers = atlas.get_map(\"bigbrain\").fetch(resolution_mm=0.32)"
->>>>>>> 59421050
    ]
   },
   {
