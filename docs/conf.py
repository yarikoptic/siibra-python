# Configuration file for the Sphinx documentation builder.
#
# This file only contains a selection of the most common options. For a full
# list see the documentation:
# https://www.sphinx-doc.org/en/master/usage/configuration.html

# -- Path setup --------------------------------------------------------------

# If extensions (or modules to document with autodoc) are in another directory,
# add these directories to sys.path here. If the directory is relative to the
# documentation root, use os.path.abspath to make it absolute, like shown here.

import os
import sys
from sphinx_gallery.sorting import FileNameSortKey
import sphinx_book_theme  # this import must be kept to make sphinx_rtd_theme function
import sphinx_autopackagesummary  # this import must be kept to make autopackagesummary function

<<<<<<< HEAD
os.environ["SIIBRA_LOG_LEVEL"] = "ERROR"
=======
print("sphinx-rtd-theme:", sphinx_rtd_theme.__version__)
print("sphinx-autopackagesummary", sphinx_autopackagesummary.__version__)

os.environ['SIIBRA_LOG_LEVEL'] = "ERROR"
>>>>>>> e233a8ac
sys.path.insert(0, os.path.abspath(".."))
print("Path:", sys.path)


def is_allen_api_microarray_service_available():
    import requests

    # see https://community.brain-map.org/t/human-brain-atlas-api/2876
    microarray_test_url = "http://api.brain-map.org/api/v2/data/query.json?criteria= service::human_microarray_expression[probes$eq1023146,1023147][donors$eq15496][structures$eq9148]"
    try:
        response = requests.get(microarray_test_url).json()
    except requests.RequestException:
        return False
    return response["success"]


# -- Project information -----------------------------------------------------

project = "siibra-python"
copyright = "2020-2024, Forschungszentrum Juelich GmbH"
author = "Big Data Analytics Group, Institute of Neuroscience and Medicine, Forschungszentrum Juelich GmbH"
language = "en"

# -- General configuration ---------------------------------------------------

source_suffix = [".rst", ".md"]

# The master toctree document.
root_doc = "index"

# Add any paths that contain custom static files (such as style sheets) here,
# relative to this directory. They are copied after the builtin static files,
# so a file named "default.css" will overwrite the builtin "default.css".
html_static_path = ["_static"]

# overriding some styles in a custom CSS
html_css_files = ["siibra.css"]

# Add any paths that contain templates here, relative to this directory.
templates_path = ["_templates"]

# List of patterns, relative to source directory, that match files and
# directories to ignore when looking for source files.
# This pattern also affects html_static_path and html_extra_path.
exclude_patterns = ["_build", "Thumbs.db", ".DS_Store", "**/legacy"]

# Add any Sphinx extension module names here, as strings. They can be
# extensions coming with Sphinx (named 'sphinx.ext.*') or your custom
# ones.
extensions = [
    "sphinx_gallery.gen_gallery",  # builds an HTML gallery of examples from any set of Python scripts
    "sphinx.ext.autodoc",  # pull in documentation from docstrings in a semi-automatic way
    "sphinx.ext.autosummary",  # generates function/method/attribute summary lists
    "sphinx.ext.autosectionlabel",  # generates the labels for each section
    "sphinx.ext.intersphinx",  # generate links to the documentation of objects in external projects
    "sphinx.ext.napoleon",  # parse both NumPy and Google style docstrings
    "sphinx_autopackagesummary",  # auto generation of API doc for nested Python packages; uses `autosummary`
    "autoapi.extension",  # "autodoc" style doc wo needing to load/run/import the project
    "IPython.sphinxext.ipython_console_highlighting",  # enables ipython syntax highlighting
    "m2r2",  # converts a markdown file including rst markups to a valid rst format
    "sphinxcontrib.jquery",  # work around for jQuery not being loaded automatically dependency removal from sphinx 7
    "sphinx.ext.graphviz",  # to allow drawing diagrams
    "sphinx.ext.inheritance_diagram",  # creates inheritance diagrams
    "sphinx_copybutton",  # adds a copy button for code fields
    "sphinxcontrib.images",  # adds lightbox to images
    "sphinxcontrib.mermaid",  # embed Mermaid graphs including flowcharts, sequence diagrams, gantt diagrams, etc.
]

run_stale_examples = True
rtds_action_github_token = os.environ.get(
    "GITHUB_TOKEN"
)  # A GitHub personal access token is required
if rtds_action_github_token:
    extensions.append("rtds_action")
    # rtds action settings
    rtds_action_github_repo = (
        "FZJ-INM1-BDA/siibra-python"  # The name of GitHub repository
    )
    rtds_action_path = ""  # The path where the artifact should be extracted # Note: this is relative to the conf.py file!
    rtds_action_artifact_prefix = "sphinx-docs-built-in-github-"  # The "prefix" used in the `upload-artifact` step of the docs github action
    nbsphinx_execute = "never"
    run_stale_examples = False  # it will be run at github actions (since /docs/example are in gitignore) and locally but not on readthedocs.
else:
    # create package and class diagrams if they were not created with pyreverse and graphviz (see docs.yml)
    cwd = os.getcwd()
    if cwd.endswith("docs"):
        staticpath = os.path.join(cwd, "_static")
        siibrapath = os.path.join(os.path.split(cwd)[0], "siibra")
    else:
        staticpath = os.path.join(cwd, "docs/_static")
        siibrapath = os.path.join(cwd, "siibra")
    if any(
        svg not in os.listdir(staticpath)
        for svg in ["packages_siibra.svg", "classes_siibra.svg"]
    ):
        from subprocess import run

        run(
            f"pyreverse -k  -o svg -p siibra {siibrapath} --colorized --all-ancestors --output-directory {staticpath}",
            shell=False,
        )

# napolean settings
napoleon_google_docstring = False
napoleon_use_param = True
napoleon_use_ivar = True

# Mappings
intersphinx_mapping = {
    "mainconcepts": ("../concepts.html", None),
    "matplotlib": ("https://matplotlib.org/", None),
    "nilearn": ("https://nilearn.github.io/stable/index.html", None),
    "nibabel": ("https://nipy.org/nibabel/", None),
    "numpy": ("https://numpy.org/doc/stable/", None),
    "pandas": ("http://pandas.pydata.org/pandas-docs/dev", None),
    "python": ("https://docs.python.org/3", None),
}

# autoapi options
autoapi_member_order = "groupwise"
autoapi_type = "python"
autoapi_dirs = [os.path.join(os.path.abspath(".."), "siibra")]
autoapi_add_toctree_entry = False
autoapi_options = [
    "members",
    "undoc-members",
    "special-members",
    "show-inheritance-diagram",
    "show-module-summary",
    "imported-members",
]
autoclass_content = "both"

graphviz_output_format = "png"
inheritance_graph_attrs = dict(rankdir="LR")

# sphinx_autopackagesummary options
autosummary_generate = True

# example gallery details
sphinx_gallery_conf = {
    "examples_dirs": [
        "../examples/01_atlases_and_parcellations",
        "../examples/02_maps_and_templates",
        "../examples/03_data_features",
        "../examples/04_locations",
        "../examples/05_anatomical_assignment",
    ],
    "gallery_dirs": [
        "examples/01_atlases_and_parcellations",
        "examples/02_maps_and_templates",
        "examples/03_data_features",
        "examples/04_locations",
        "examples/05_anatomical_assignment",
    ],
    "filename_pattern": r"^.*.py",  # which files to execute and include their outputs
    "capture_repr": ("_repr_html_", "__repr__"),
    "within_subsection_order": FileNameSortKey,
    "remove_config_comments": True,
    "show_signature": True,
    "show_memory": True,
    "run_stale_examples": run_stale_examples,
}

if not is_allen_api_microarray_service_available():
    sphinx_gallery_conf.update(
        {
            "expected_failing_examples": [
                "../examples/03_data_features/000_matchings.py",
                "../examples/03_data_features/004_gene_expressions.py",
            ]
        }
    )

html_theme_options = {
    "logo_only": True,
    "display_version": True,
    "prev_next_buttons_location": "bottom",
    "style_external_links": False,
    "vcs_pageview_mode": "",
    "style_nav_header_background": "white",
    # Toc options
    "collapse_navigation": True,
    "sticky_navigation": True,
    "navigation_depth": 3,
    "includehidden": True,
    "titles_only": False,
}

# -- Options for HTML output -------------------------------------------------
html_theme = "sphinx_book_theme"
html_show_sourcelink = False
html_show_sphinx = True
html_logo = "_static/siibra-python.jpeg"  # overriden by logo in html_theme_options
html_favicon = "_static/siibra_favicon.ico"
html_permalinks = False

html_theme_options = {
    "logo": {
        "image_light": "_static/iibra-python.jpeg",
        "image_dark": "_static/iibra-python.jpeg",
    },
    "repository_url": "https://github.com/FZJ-INM1-BDA/siibra-python",
    "use_repository_button": True,
    "extra_footer": "<div>This software code is funded from the European Union’s Horizon 2020 Framework Programme for Research and Innovation under the Specific Grant Agreement No. 945539 (Human Brain Project SGA3).</div>",
    "collapse_navigation": True,
    "max_navbar_depth": 2,
}<|MERGE_RESOLUTION|>--- conflicted
+++ resolved
@@ -16,14 +16,10 @@
 import sphinx_book_theme  # this import must be kept to make sphinx_rtd_theme function
 import sphinx_autopackagesummary  # this import must be kept to make autopackagesummary function
 
-<<<<<<< HEAD
-os.environ["SIIBRA_LOG_LEVEL"] = "ERROR"
-=======
-print("sphinx-rtd-theme:", sphinx_rtd_theme.__version__)
+print("sphinx-book-theme:", sphinx_book_theme.__version__)
 print("sphinx-autopackagesummary", sphinx_autopackagesummary.__version__)
 
 os.environ['SIIBRA_LOG_LEVEL'] = "ERROR"
->>>>>>> e233a8ac
 sys.path.insert(0, os.path.abspath(".."))
 print("Path:", sys.path)
 
@@ -223,8 +219,8 @@
 
 html_theme_options = {
     "logo": {
-        "image_light": "_static/iibra-python.jpeg",
-        "image_dark": "_static/iibra-python.jpeg",
+        "image_light": "_static/siibra-python.jpeg",
+        "image_dark": "_static/siibra-python.jpeg",
     },
     "repository_url": "https://github.com/FZJ-INM1-BDA/siibra-python",
     "use_repository_button": True,
