# Configuration file for the Sphinx documentation builder.
#
# This file only contains a selection of the most common options. For a full
# list see the documentation:
# https://www.sphinx-doc.org/en/master/usage/configuration.html

# -- Path setup --------------------------------------------------------------

# If extensions (or modules to document with autodoc) are in another directory,
# add these directories to sys.path here. If the directory is relative to the
# documentation root, use os.path.abspath to make it absolute, like shown here.

import os
import sys
from sphinx_gallery.sorting import FileNameSortKey
import sphinx_rtd_theme
import sphinx_autopackagesummary

os.environ['SIIBRA_LOG_LEVEL'] = "ERROR"
sys.path.insert(0, os.path.abspath(".."))
print("Path:", sys.path)

# -- Project information -----------------------------------------------------

project = "siibra-python"
copyright = "2020-2023, Forschungszentrum Juelich GmbH"
author = "Big Data Analytics Group, Institute of Neuroscience and Medicine, Forschungszentrum Juelich GmbH"
language = 'en'

# -- General configuration ---------------------------------------------------

source_suffix = [".rst"]

# The master toctree document.
root_doc = 'index'

# Add any paths that contain custom static files (such as style sheets) here,
# relative to this directory. They are copied after the builtin static files,
# so a file named "default.css" will overwrite the builtin "default.css".
html_static_path = ["_static"]

# overriding some styles in a custom CSS
html_css_files = ["siibra.css"]

# Add any paths that contain templates here, relative to this directory.
templates_path = ["_templates"]

# List of patterns, relative to source directory, that match files and
# directories to ignore when looking for source files.
# This pattern also affects html_static_path and html_extra_path.
exclude_patterns = ["_build", "Thumbs.db", ".DS_Store", "**/legacy"]

# Add any Sphinx extension module names here, as strings. They can be
# extensions coming with Sphinx (named 'sphinx.ext.*') or your custom
# ones.
extensions = [
    "sphinx_gallery.gen_gallery",  # builds an HTML gallery of examples from any set of Python scripts
    "sphinx.ext.autodoc",  # pull in documentation from docstrings in a semi-automatic way
    'sphinx.ext.autosummary',  # generates function/method/attribute summary lists
    'sphinx.ext.autosectionlabel',  # generates the labels for each section
    'sphinx.ext.intersphinx',  # generate links to the documentation of objects in external projects
    'sphinx.ext.napoleon',  # parse both NumPy and Google style docstrings
    "sphinx_autopackagesummary",  # auto generation of API doc for nested Python packages; uses `autosummary`
    "autoapi.extension",  # "autodoc" style doc wo needing to load/run/import the project
    "IPython.sphinxext.ipython_console_highlighting",  # enables ipython syntax highlighting
    "sphinx_rtd_theme",  # readthedocs theme. Requires import or a clone in _static
    "m2r2",  # converts a markdown file including rst markups to a valid rst format
    "sphinxcontrib.jquery",  # work around for jQuery not being loaded automatically dependency removal from sphinx 7
    "sphinx.ext.graphviz",  # to allow drawing diagrams
    "sphinx.ext.inheritance_diagram",  # creates inheritance diagrams
    "sphinx_copybutton",  # adds a copy button for code fields
    "sphinxcontrib.images"  # adds lightbox to images
]


rtds_action_github_token = os.environ.get("GITHUB_TOKEN")  # A GitHub personal access token is required
if rtds_action_github_token:
    extensions.append("rtds_action")
    # rtds action settings
    rtds_action_github_repo = "FZJ-INM1-BDA/siibra-python"  # The name of GitHub repository
    rtds_action_path = ""  # The path where the artifact should be extracted # Note: this is relative to the conf.py file!
    rtds_action_artifact_prefix = "sphinx-docs-built-in-github-"  # The "prefix" used in the `upload-artifact` step of the docs github action
    nbsphinx_execute = 'never'

# napolean settings
napoleon_google_docstring = False
napoleon_use_param = True
napoleon_use_ivar = True

# Mappings
intersphinx_mapping = {
    "mainconcepts": ('../concepts.html', None),
<<<<<<< HEAD
    "compoundfeatures": ('../examples/03_data_features/009_compound_features.html#sphx-glr-examples-03-data-features-009-compound-features-py', None),
    "matplotlib": ("https://matplotlib.org/", None),
    "nilearn": ('https://nilearn.github.io/stable/index.html', None),
    "nibabel": ("https://nipy.org/nibabel/", None),
    "numpy": ("https://numpy.org/doc/stable/", None),
=======
    "matplotlib": ("https://matplotlib.org/stable", None),
    "nilearn": ('https://nilearn.github.io/stable', None),
    "nibabel": ("https://nipy.org/nibabel", None),
    "numpy": ("https://numpy.org/doc/stable", None),
>>>>>>> 72db6879
    "pandas": ("http://pandas.pydata.org/pandas-docs/dev", None),
    "python": ("https://docs.python.org/3", None),
}

# autoapi options
autoapi_member_order = "groupwise"
autoapi_type = "python"
autoapi_dirs = [os.path.join(os.path.abspath(".."), "siibra")]
autoapi_add_toctree_entry = False
autoapi_options = [
    'members',
    'undoc-members',
    'show-inheritance-diagram',
    'show-module-summary',
    'imported-members'
]
autoclass_content = 'both'

graphviz_output_format = 'png'
inheritance_graph_attrs = dict(
    rankdir="LR"
)

# sphinx_autopackagesummary options
autosummary_generate = True

# example gallery details
sphinx_gallery_conf = {
    "examples_dirs": [
        "../examples/01_atlases_and_parcellations",
        "../examples/02_maps_and_templates",
        "../examples/03_data_features",
        "../examples/04_locations",
        "../examples/05_anatomical_assignment",
    ],
    "gallery_dirs": [
        "examples/01_atlases_and_parcellations",
        "examples/02_maps_and_templates",
        "examples/03_data_features",
        "examples/04_locations",
        "examples/05_anatomical_assignment",
    ],
    "filename_pattern": r"^.*.py",  # which files to execute and include their outputs
    "capture_repr": ("_repr_html_", "__repr__"),
    "within_subsection_order": FileNameSortKey,
    "remove_config_comments": True,
    "show_signature": True,
    "run_stale_examples": False
}

html_theme_options = {
    'logo_only': True,
    'display_version': True,
    'prev_next_buttons_location': "bottom",
    'style_external_links': False,
    'vcs_pageview_mode': '',
    'style_nav_header_background': 'white',
    # Toc options
    'collapse_navigation': True,
    'sticky_navigation': True,
    'navigation_depth': 3,
    'includehidden': True,
    'titles_only': False
}

# -- Options for HTML output -------------------------------------------------
html_theme = "sphinx_rtd_theme"
html_show_sourcelink = False
html_show_sphinx = True
html_logo = "_static/siibra-python.jpeg"
html_favicon = "_static/siibra_favicon.ico"
html_permalinks = False<|MERGE_RESOLUTION|>--- conflicted
+++ resolved
@@ -90,18 +90,11 @@
 # Mappings
 intersphinx_mapping = {
     "mainconcepts": ('../concepts.html', None),
-<<<<<<< HEAD
     "compoundfeatures": ('../examples/03_data_features/009_compound_features.html#sphx-glr-examples-03-data-features-009-compound-features-py', None),
     "matplotlib": ("https://matplotlib.org/", None),
     "nilearn": ('https://nilearn.github.io/stable/index.html', None),
     "nibabel": ("https://nipy.org/nibabel/", None),
     "numpy": ("https://numpy.org/doc/stable/", None),
-=======
-    "matplotlib": ("https://matplotlib.org/stable", None),
-    "nilearn": ('https://nilearn.github.io/stable', None),
-    "nibabel": ("https://nipy.org/nibabel", None),
-    "numpy": ("https://numpy.org/doc/stable", None),
->>>>>>> 72db6879
     "pandas": ("http://pandas.pydata.org/pandas-docs/dev", None),
     "python": ("https://docs.python.org/3", None),
 }
