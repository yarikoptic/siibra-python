import siibra
import pytest
from siibra.features.image.image import Image
import time

PRERELEASE_FEATURES_W_NO_DATASET = [
    "The Enriched Connectome - Block face images of full sagittal human brain sections (blockface)",
    "The Enriched Connectome - 3D polarized light imaging connectivity data of full sagittal human brain sections (HSV fibre orientation map)",
]
all_image_features = [f for ft in siibra.features.Feature._SUBCLASSES[siibra.features.image.image.Image] for f in ft._get_instances()]


@pytest.mark.parametrize("feature", all_image_features)
def test_feature_has_datasets(feature: Image):
    if feature.name in PRERELEASE_FEATURES_W_NO_DATASET:
        if len(feature.datasets) > 0:
            pytest.fail(f"Feature '{feature}' was listed as prerelase previosly but now have dataset information. Please update `PRERELEASE_FEATURES_W_NO_DATASET`")
        pytest.skip(f"Feature '{feature}' has no datasets yet as it is a prerelease data.")
    assert len(feature.datasets) > 0, f"{feature} has no datasets"


def test_images_datasets_names():
    start = time.time()
    all_ds_names = {ds.name for f in all_image_features for ds in f.datasets}
    end = time.time()
    duration = start - end
    assert len(all_ds_names) == 10, "expected 10 distinct names"  # this must be updated if new datasets are added
    assert duration < 1, "Expected getting dataset names to be less than 1s"


# Update this as new configs are added
<<<<<<< HEAD
results = [
    (
        siibra.features.get(siibra.get_template("big brain"), "CellbodyStainedSection"),
        145,
    ),
    (
        siibra.features.get(
            siibra.get_template("big brain"), "CellBodyStainedVolumeOfInterest"
        ),
        2,
    ),
    (
        siibra.features.get(
            siibra.get_template("mni152"), "image", restrict_space=True
        ),
        4,
    ),
    (
        siibra.features.get(
            siibra.get_template("mni152"), "image", restrict_space=False
        ),
        13,
    ),
    (
        siibra.features.get(
            siibra.get_region("julich 3.1", "hoc1 left"), "CellbodyStainedSection"
        ),
        45,
    ),
    (
        siibra.features.get(
            siibra.get_region("julich 2.9", "hoc1 left"), "CellbodyStainedSection"
        ),
        41,
    ),
=======
query_and_results = [
    (siibra.features.get(siibra.get_template("big brain"), "CellbodyStainedSection"), 145),
    (siibra.features.get(siibra.get_template("big brain"), "CellBodyStainedVolumeOfInterest"), 2),
    (siibra.features.get(siibra.get_template("mni152"), "image", restrict_space=True), 4),
    (siibra.features.get(siibra.get_template("mni152"), "image", restrict_space=False), 13),  # TODO: should this query find all the images or it is okay if bigbrain sections fail?
    (siibra.features.get(siibra.get_region('julich 3.1', 'hoc1 left'), "CellbodyStainedSection"), 45),
    (siibra.features.get(siibra.get_region('julich 2.9', 'hoc1 left'), "CellbodyStainedSection"), 41)
>>>>>>> 0662f690
]


<<<<<<< HEAD
@pytest.mark.parametrize("features, result_len", results)
def test_image_query_results(features: Image, result_len: int):
    assert len(features) == result_len


def test_images_datasets_names():
    start = time.time()
    all_ds_names = {ds.name for f in features for ds in f.datasets}
    end = time.time()
    duration = start - end
    assert len(all_ds_names) == 9, "expected 9 distinct names"
    assert duration < 1, "Expected getting dataset names to be less than 1s"
=======
@pytest.mark.parametrize("query_results, result_len", query_and_results)
def test_image_query_results(
    query_results: Image,
    result_len: int
):
    assert len(query_results) == result_len
>>>>>>> 0662f690


def test_color_channel_fetching():
    dti_rgb_vol = [
        f
        for f in siibra.features.get(
            siibra.get_template("mni152"), siibra.features.fibres.DTIVolumeOfInterest
        )
        if "rgb" in f.name
    ][0]
    _ = dti_rgb_vol.fetch(channel=0)
    _ = dti_rgb_vol.fetch(channel=1)
    _ = dti_rgb_vol.fetch(channel=2)<|MERGE_RESOLUTION|>--- conflicted
+++ resolved
@@ -29,43 +29,7 @@
 
 
 # Update this as new configs are added
-<<<<<<< HEAD
-results = [
-    (
-        siibra.features.get(siibra.get_template("big brain"), "CellbodyStainedSection"),
-        145,
-    ),
-    (
-        siibra.features.get(
-            siibra.get_template("big brain"), "CellBodyStainedVolumeOfInterest"
-        ),
-        2,
-    ),
-    (
-        siibra.features.get(
-            siibra.get_template("mni152"), "image", restrict_space=True
-        ),
-        4,
-    ),
-    (
-        siibra.features.get(
-            siibra.get_template("mni152"), "image", restrict_space=False
-        ),
-        13,
-    ),
-    (
-        siibra.features.get(
-            siibra.get_region("julich 3.1", "hoc1 left"), "CellbodyStainedSection"
-        ),
-        45,
-    ),
-    (
-        siibra.features.get(
-            siibra.get_region("julich 2.9", "hoc1 left"), "CellbodyStainedSection"
-        ),
-        41,
-    ),
-=======
+
 query_and_results = [
     (siibra.features.get(siibra.get_template("big brain"), "CellbodyStainedSection"), 145),
     (siibra.features.get(siibra.get_template("big brain"), "CellBodyStainedVolumeOfInterest"), 2),
@@ -73,31 +37,15 @@
     (siibra.features.get(siibra.get_template("mni152"), "image", restrict_space=False), 13),  # TODO: should this query find all the images or it is okay if bigbrain sections fail?
     (siibra.features.get(siibra.get_region('julich 3.1', 'hoc1 left'), "CellbodyStainedSection"), 45),
     (siibra.features.get(siibra.get_region('julich 2.9', 'hoc1 left'), "CellbodyStainedSection"), 41)
->>>>>>> 0662f690
 ]
 
 
-<<<<<<< HEAD
-@pytest.mark.parametrize("features, result_len", results)
-def test_image_query_results(features: Image, result_len: int):
-    assert len(features) == result_len
-
-
-def test_images_datasets_names():
-    start = time.time()
-    all_ds_names = {ds.name for f in features for ds in f.datasets}
-    end = time.time()
-    duration = start - end
-    assert len(all_ds_names) == 9, "expected 9 distinct names"
-    assert duration < 1, "Expected getting dataset names to be less than 1s"
-=======
 @pytest.mark.parametrize("query_results, result_len", query_and_results)
 def test_image_query_results(
     query_results: Image,
     result_len: int
 ):
     assert len(query_results) == result_len
->>>>>>> 0662f690
 
 
 def test_color_channel_fetching():
