import pytest
import siibra

from siibra import MapType
from siibra.volumes import Map
from siibra.volumes.volume import Subvolume

from itertools import product

maps_to_compress = [
    siibra.get_map("2.9", "mni152"),  # contains fragments
    siibra.get_map("difumo 64", "mni152", MapType.STATISTICAL),  # contains subvolumes
]


@pytest.mark.parametrize("siibramap", maps_to_compress)
def test_compress(siibramap: Map):
    assert any(
        [
            any(isinstance(vol, Subvolume) for vol in siibramap.volumes),
            len(siibramap.fragments) > 0,
        ]
    )
    compressed_map = siibramap.compress()
    assert all(
        [
            not any(isinstance(vol, Subvolume) for vol in compressed_map.volumes),
            len(compressed_map.fragments) == 0,
        ]
    )


maps_have_volumes = [
    siibra.get_map("2.9", "mni152", "statistical"),
    siibra.get_map("2.9", "colin", "statistical"),
]


@pytest.mark.parametrize("siibramap", maps_have_volumes)
def test_volume_have_datasets(siibramap: Map):
    all_ds = [ds for volume in siibramap.volumes for ds in volume.datasets]
    assert len(all_ds) > 0


containedness = [
    (
        siibra.Point((27.75, -32.0, 63.725), space="mni152", sigma_mm=3.0),
        siibra.get_map(
            parcellation="julich 2.9", space="mni152", maptype="statistical"
        ),
        "`input containedness` >= 0.5",
    ),
    (
        siibra.Point((27.75, -32.0, 63.725), space="mni152", sigma_mm=0.0),
        siibra.get_map(
            parcellation="julich 2.9", space="mni152", maptype="statistical"
        ),
        "`map value` == None",
    ),
]


@pytest.mark.parametrize("point,map,query", containedness)
def test_containedness(point, map: Map, query):
    assignments = map.assign(point)
    if point.sigma > 0:
        assert len(assignments.query(query)) > 0
    if point.sigma == 0:
        assert len(assignments.query(query)) == 0


# TODO: when merging neuroglancer/precomputed is supported, add to the list
maps_w_fragments = product(
    (
        siibra.get_map("julich 2.9", "mni152", "labelled"),
        siibra.get_map("julich 2.9", "colin", "labelled"),
    ),
    ("nii",),
)


@pytest.mark.parametrize("siibramap, format", maps_w_fragments)
def test_merged_fragment_shape(siibramap: Map, format):
    vol_l = siibramap.fetch(fragment="left hemisphere", format=format)
    vol_r = siibramap.fetch(fragment="right hemisphere", format=format)
    vol_b = siibramap.fetch(format=format)  # auto-merged map
    assert vol_l.dataobj.dtype == vol_r.dataobj.dtype == vol_b.dataobj.dtype
    assert vol_l.dataobj.shape == vol_r.dataobj.shape == vol_b.dataobj.shape


def test_sparsemap_cache_uniqueness():
    mp157 = siibra.get_map("julich 3.0", "colin 27", "statistical", spec="157")
    mp175 = siibra.get_map("julich 3.0", "colin 27", "statistical", spec="175")
    assert mp157.sparse_index.probs[0] != mp175.sparse_index.probs[0]


<<<<<<< HEAD
def test_region_1to1ness_in_parcellation():
    failed = []
    for m in Map.registry():
        parc = m.parcellation
        for region_name in m.regions:
            try:
                region = parc.get_region(region_name)
            except:
                failed.append(
                    {
                        "region name": region_name,
                        "map": m.name
                    }
                )
    assert len(failed) == 0, print("The regions in maps that can't be gotten in respective parcellations\n", failed)

=======
>>>>>>> e78acc98
# checks labelled/statistical returns volume size matches template
# see https://github.com/FZJ-INM1-BDA/siibra-python/issues/302
MNI152_ID = "minds/core/referencespace/v1.0.0/dafcffc5-4826-4bf1-8ff6-46b8a31ff8e2"
COLIN_ID = "minds/core/referencespace/v1.0.0/7f39f7be-445b-47c0-9791-e971c0b6d992"

JBA_29_ID = (
    "minds/core/parcellationatlas/v1.0.0/94c1125b-b87e-45e4-901c-00daee7f2579-290"
)
JBA_30_ID = (
    "minds/core/parcellationatlas/v1.0.0/94c1125b-b87e-45e4-901c-00daee7f2579-300"
)

HOC1_RIGHT = "Area hOc1 (V1, 17, CalcS) - right hemisphere"
FP1_RIGHT = "Area Fp1 (FPole) - right hemisphere"

STATISTIC_ENDPOINT = "statistical"
LABELLED_ENDPOINT = "labelled"

map_shape_args = product(
    ((MNI152_ID, (193, 229, 193)),),
    (JBA_29_ID,),
    (STATISTIC_ENDPOINT, LABELLED_ENDPOINT),
    (HOC1_RIGHT, FP1_RIGHT, None),
)


@pytest.mark.parametrize("space_shape,parc_id,map_endpoint,region_name", map_shape_args)
def test_map_shape(space_shape, parc_id, map_endpoint, region_name):
    if region_name is None and map_endpoint == STATISTIC_ENDPOINT:
        assert True
        return
    space_id, expected_shape = space_shape

    volume_data = None
    if region_name is not None:
        region = siibra.get_region(parc_id, region_name)
        volume_data = region.fetch_regional_map(space_id, map_endpoint)
    else:
        labelled_map = siibra.get_map(parc_id, space_id, map_endpoint)
        assert labelled_map is not None
        volume_data = labelled_map.fetch()

    assert volume_data
<<<<<<< HEAD
    assert volume_data.get_fdata().shape == expected_shape, f"{volume_data.get_fdata().shape}, {expected_shape}, {region_name}, {map_endpoint}, {space_id}"
=======
    assert (
        volume_data.get_fdata().shape == expected_shape
    ), f"{volume_data.get_fdata().shape}, {expected_shape}, {region_name}, {map_endpoint}, {space_id}"


def test_template_resampling():
    mp = siibra.maps.COLIN27_JBA29_LABELLED
    mp_img = mp.fetch()
    template = mp.space.get_template().fetch()
    assert mp_img.shape != template.shape
    resamp_template = mp.get_resampled_template()
    assert mp_img.shape == resamp_template.shape
>>>>>>> e78acc98
<|MERGE_RESOLUTION|>--- conflicted
+++ resolved
@@ -94,7 +94,6 @@
     assert mp157.sparse_index.probs[0] != mp175.sparse_index.probs[0]
 
 
-<<<<<<< HEAD
 def test_region_1to1ness_in_parcellation():
     failed = []
     for m in Map.registry():
@@ -111,8 +110,6 @@
                 )
     assert len(failed) == 0, print("The regions in maps that can't be gotten in respective parcellations\n", failed)
 
-=======
->>>>>>> e78acc98
 # checks labelled/statistical returns volume size matches template
 # see https://github.com/FZJ-INM1-BDA/siibra-python/issues/302
 MNI152_ID = "minds/core/referencespace/v1.0.0/dafcffc5-4826-4bf1-8ff6-46b8a31ff8e2"
@@ -156,9 +153,6 @@
         volume_data = labelled_map.fetch()
 
     assert volume_data
-<<<<<<< HEAD
-    assert volume_data.get_fdata().shape == expected_shape, f"{volume_data.get_fdata().shape}, {expected_shape}, {region_name}, {map_endpoint}, {space_id}"
-=======
     assert (
         volume_data.get_fdata().shape == expected_shape
     ), f"{volume_data.get_fdata().shape}, {expected_shape}, {region_name}, {map_endpoint}, {space_id}"
@@ -170,5 +164,4 @@
     template = mp.space.get_template().fetch()
     assert mp_img.shape != template.shape
     resamp_template = mp.get_resampled_template()
-    assert mp_img.shape == resamp_template.shape
->>>>>>> e78acc98
+    assert mp_img.shape == resamp_template.shape