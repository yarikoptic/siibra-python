# Copyright 2018-2020 Institute of Neuroscience and Medicine (INM-1), Forschungszentrum Jülich GmbH

# Licensed under the Apache License, Version 2.0 (the "License");
# you may not use this file except in compliance with the License.
# You may obtain a copy of the License at

#     http://www.apache.org/licenses/LICENSE-2.0

# Unless required by applicable law or agreed to in writing, software
# distributed under the License is distributed on an "AS IS" BASIS,
# WITHOUT WARRANTIES OR CONDITIONS OF ANY KIND, either express or implied.
# See the License for the specific language governing permissions and
# limitations under the License.

from nibabel.affines import apply_affine
from numpy import linalg as npl
import numpy as np

from . import parcellations, spaces, features, logger
from .region import Region
from .features.feature import GlobalFeature
from .features import classes as feature_classes
from .commons import create_key
from .config import ConfigurationRegistry
from .space import Space

VERSION_BLACKLIST_WORDS=["beta","rc","alpha"]

class Atlas:

    def __init__(self,identifier,name):
        # Setup an empty. Use _add_space and _add_parcellation to complete
        # the setup.
        self.name = name
        self.id = identifier
        self.key = create_key(name)

        # no parcellation initialized at construction
        self.parcellations = [] # add with _add_parcellation
        self.spaces = [] # add with _add_space

        # nothing selected yet at construction 
        self.selected_region = None
        self.selected_parcellation = None 

    def _add_space(self, space):
        self.spaces.append(space)

    def _add_parcellation(self, parcellation, select=False):
        self.parcellations.append(parcellation)
        if self.selected_parcellation is None or select:

            self.select_parcellation(parcellation)

    def __str__(self):
        return self.name

    @staticmethod
    def from_json(obj):
        """
        Provides an object hook for the json library to construct an Atlas
        object from a json stream.
        """
        if all([ '@id' in obj, 'spaces' in obj, 'parcellations' in obj,
            obj['@id'].startswith("juelich/iav/atlas/v1.0.0") ]):
            p = Atlas(obj['@id'], obj['name'])
            for space_id in obj['spaces']:
                assert(space_id in spaces)
                p._add_space( spaces[space_id] )
            for parcellation_id in obj['parcellations']:
                assert(parcellation_id in parcellations)
                p._add_parcellation( parcellations[parcellation_id] )
            return p
        return obj

    @property
    def regionnames(self):
        return self.selected_parcellation.names

    @property
    def regionlabels(self):
        return self.selected_parcellation.regiontree.labels


<<<<<<< HEAD
    def select_parcellation(self, parcellation):
=======
    def threshold_continuous_maps(self,threshold):
        """
        Inform the atlas that thresholded continuous maps should be preferred
        over static labelled maps for building and using region masks.
        This will, for example, influence spatial filtering of coordinate-based
        features in the get_features() method.
        """
        self.selected_parcellation.continuous_map_threshold = threshold

    def select(self,parcellation=None, region=None, force=False):
        """
        Select a parcellation and/or region. See Atlas.select_parcellation, Atlas.select_region
        """
        if parcellation is not None:
            self.select_parcellation(parcellation,force)
        if region is not None:
            self.select_region(region)
            
    def select_parcellation(self, parcellation,force=False):
>>>>>>> 59421050
        """
        Select a different parcellation for the atlas.

        Parameters
        ----------

        parcellation : Parcellation
            The new parcellation to be selected
        """
        parcellation_obj = parcellations[parcellation]
        if parcellation_obj.version is not None:
            versionname = parcellation_obj.version.name
            if any(w in versionname for w in VERSION_BLACKLIST_WORDS) and not force:
                logger.warning(f"Will not select experimental version {versionname} of {parcellation_obj.name} unless forced.")
                return
        if parcellation_obj not in self.parcellations:
            logger.error('The requested parcellation is not supported by the selected atlas.')
            logger.error('    Parcellation:  '+parcellation_obj.name)
            logger.error('    Atlas:         '+self.name)
            logger.error(parcellation_obj.id,self.parcellations)
            raise Exception('Invalid Parcellation')
        self.selected_parcellation = parcellation_obj
        self.selected_region = parcellation_obj.regiontree
<<<<<<< HEAD
        logger.info('Selected parcellation "{}"'.format(self.selected_parcellation))

    def get_map(self, space : Space, resolution=None):
=======
        logger.info(f'Select "{self.selected_parcellation}"')

    def select_region(self,region):
        """
        Selects a particular region. 

        TODO test carefully for selections of branching points in the region
        hierarchy, then managing all regions under the tree. This is nontrivial
        because for incomplete parcellations, the union of all child regions
        might not represent the complete parent node in the hierarchy.

        Parameters
        ----------
        region : Region
            Region to be selected. Both a region object, as well as a region
            key (uppercase string identifier) are accepted.

        Yields
        ------
        True, if selection was successful, otherwise False.
        """
        previous_selection = self.selected_region
        if isinstance(region,Region):
            # argument is already a region object - use it
            self.selected_region = region
        else:
            # try to interpret argument as the key for a region 
            selected = self.selected_parcellation.regiontree.find(
                    region,select_uppermost=True)
            if len(selected)==1:
                # one match found - fine
                self.selected_region = next(iter(selected))
            elif len(selected)==0:
                # no match found
                logger.error('Cannot select region. The spec "{}" does not match any known region.'.format(region))
            else:
                # multiple matches found. We do not allow this for now.
                logger.error('Cannot select region. The spec "{}" is not unique. It matches: {}'.format(
                    region,", ".join([s.name for s in selected])))
        if not self.selected_region == previous_selection:
            logger.info(f'Select "{self.selected_region.name}"')
        return self.selected_region

    def get_map(self, space=None, maptype=MapType.LABELLED):
>>>>>>> 59421050
        """
        return the map provided by the selected parcellation in the given space.
        This just forwards to the selected parcellation object, see
        Parcellation.get_map()
        """
<<<<<<< HEAD
        return self.selected_parcellation.get_map(space, resolution)

=======
        return self.selected_parcellation.get_map(space=space,maptype=maptype)
>>>>>>> 59421050

    def build_mask(self, space : Space, resolution=None ):
        """
        Returns a binary mask in the given space, where nonzero values denote
        voxels corresponding to the current region selection of the atlas. 

        WARNING: Note that for selections of subtrees of the region hierarchy, this
        might include holes if the leaf regions are not completly covering
        their parent and the parent itself has no label index in the map.

        Parameters
        ----------
        space : Space
            Template space 
        resolution : float or None (Default: None)
            Request the template at a particular physical resolution. If None,
            the native resolution is used.
            Currently, this only works for the BigBrain volume.
        """
<<<<<<< HEAD
        return self.selected_region.build_mask( space, resolution=resolution )

    def get_template(self, space, resolution=None ):
=======
        return self.selected_region.build_mask(space,resolution_mm=resolution_mm)

    def get_template(self,space=None):
>>>>>>> 59421050
        """
        Get the volumetric reference template image for the given space.

        See
        ---
        Space.get_template()

        Parameters
        ----------
        space : str
            Template space definition, given as a dictionary with an '@id' key
<<<<<<< HEAD
        resolution : float or None (Default: None)
            Request the template at a particular physical resolution. If None,
            the native resolution is used.
            Currently, this only works for the BigBrain volume.
=======
>>>>>>> 59421050

        Yields
        ------
        A nibabel Nifti object representing the reference template, or None if not available.
        TODO Returning None is not ideal, requires to implement a test on the other side. 
        """
<<<<<<< HEAD
        if space not in self.spaces:
            logger.error('The selected atlas does not support the requested reference space.')
            logger.error('- Atlas: {}'.format(self.name))
            return None

        return space.get_template(resolution)
=======
        if space is None:
            space = self.spaces[0]
            if len(self.spaces)>1:
                logger.warning(f'{self.name} supports multiple spaces, but none was specified. Falling back to {space.name}.')


        try:
            spaceobj = spaces[space]
        except IndexError:
            logger.error(f'Atlas "{self.name}" does not support reference space "{space}".')
            print("Available spaces:")
            for space in self.spaces:
                print(space.name,space.id)
            return None

        return spaceobj.get_template()
>>>>>>> 59421050

    def decode_region(self,regionspec):
        """
        Given a unique specification, return the corresponding region from the selected parcellation.
        The spec could be a label index, a (possibly incomplete) name, or a
        region object.
        This method is meant to definitely determine a valid region. Therefore, 
        if no match is found, it raises a ValueError. If it finds multiple
        matches, it tries to return only the common parent node. If there are
        multiple remaining parent nodes, which is rare, a custom group region is constructed.

        Parameters
        ----------
        regionspec : any of 
            - a string with a possibly inexact name, which is matched both
              against the name and the identifier key, 
            - an integer, which is interpreted as a labelindex,
            - a region object

        Return
        ------
        Region object
        """
        return self.selected_parcellation.decode_region(regionspec)

    def find_regions(self,regionspec,all_parcellations=False):
        """
        Find regions with the given specification in the current or all
        available parcellations of this atlas.

        Parameters
        ----------
        regionspec : any of 
            - a string with a possibly inexact name, which is matched both
              against the name and the identifier key, 
            - an integer, which is interpreted as a labelindex
            - a region object
        all_parcellations : Boolean (default:False)
            Do not only search the selected but instead all available parcellations.

        Yield
        -----
        list of matching regions
        """
        if not all_parcellations:
            return self.selected_parcellation.find_regions(regionspec)
        result = []
        for p in self.parcellations:
            result.extend(p.find_regions(regionspec))
        return result

<<<<<<< HEAD

    def select_region(self,region):
        """
        Selects a particular region. 

        TODO test carefully for selections of branching points in the region
        hierarchy, then managing all regions under the tree. This is nontrivial
        because for incomplete parcellations, the union of all child regions
        might not represent the complete parent node in the hierarchy.

        Parameters
        ----------
        region : Region
            Region to be selected. Both a region object, as well as a region
            key (uppercase string identifier) are accepted.

        Yields
        ------
        True, if selection was successful, otherwise False.
        """
        previous_selection = self.selected_region
        if isinstance(region,Region):
            # argument is already a region object - use it
            self.selected_region = region
        else:
            # try to interpret argument as the key for a region 
            selected = self.selected_parcellation.regiontree.find(
                    region,select_uppermost=True)
            if len(selected)==1:
                # one match found - fine
                self.selected_region = next(iter(selected))
            elif len(selected)==0:
                # no match found
                logger.error('Cannot select region. The spec "{}" does not match any known region.'.format(region))
            else:
                # multiple matches found. We do not allow this for now.
                logger.error('Cannot select region. The spec "{}" is not unique. It matches: {}'.format(
                    region,", ".join([s.name for s in selected])))
        if not self.selected_region == previous_selection:
            logger.info('Selected region {}'.format(self.selected_region.name))
        return self.selected_region

=======
>>>>>>> 59421050
    def clear_selection(self):
        """
        Cancels any current region selection.
        """
        self.select_region(self.selected_parcellation.regiontree)

    def region_selected(self,region):
        """
        Verifies wether a given region is part of the current selection.
        """
        return self.selected_region.includes(region)

    def coordinate_selected(self,space,coordinate):
        """
        Verifies wether a position in the given space is part of the current
        selection.

        Parameters
        ----------
        space : Space
            The template space in which the test shall be carried out
        coordinate : tuple x/y/z
            A coordinate position given in the physical space. It will be
            converted to the voxel space using the inverse affine matrix of the
            template space for the query.

        NOTE: since get_mask is lru-cached, this is not necessary slow
        """
        assert(space in self.spaces)
        # transform physical coordinates to voxel coordinates for the query
        def check(mask):
            voxel = (apply_affine(npl.inv(mask.affine),coordinate)+.5).astype(int)
            if np.any(voxel>=mask.dataobj.shape):
                return False
            if mask.dataobj[voxel[0],voxel[1],voxel[2]]==0:
                return False
            return True
        M = self.build_mask(space)
        return any(check(M.slicer[:,:,:,i]) for i in range(M.shape[3])) if M.ndim==4 else check(M)

    def get_features(self,modality,**kwargs):
        """
        Retrieve data features linked to the selected atlas configuration, by modality. 
        See siibra.features.modalities for available modalities.
        """
        hits = []

        if modality not in features.extractor_types.modalities:
            logger.error("Cannot query features - no feature extractor known "\
                    "for feature type {}.".format(modality))
            return hits

        # make sure that a region is selected when expected
        local_query = GlobalFeature not in feature_classes[modality].__bases__ 
        if local_query and not self.selected_region:
            logger.error("For non-global feature types "\
                    "select a region using 'select_region' to query data.")
            return hits

        for cls in features.extractor_types[modality]:
            if modality=='GeneExpression':
                extractor = cls(self,kwargs['gene'])
            else:
                extractor = cls(self)
            hits.extend(extractor.pick_selection(self))

        return hits

    def assign_coordinates(self,space:Space,xyz_mm,sigma_mm=3):
        """
        Assign physical coordinates with optional standard deviation to atlas regions.
        See also: ContinuousParcellationMap.assign_coordinates()

        Parameters
        ----------
        space : Space
            reference template space for computing the assignemnt
        xyz_mm : coordinate tuple 
            3D point in physical coordinates of the template space of the
            ParcellationMap. Also accepts a string of the format "15.453mm, 4.828mm, 69.122mm" 
            as copied from siibra-explorer.
        sigma_mm : float (default: 0)
            standard deviation /expected localization accuracy of the point, in
            physical units. If nonzero, A 3D Gaussian distribution with that
            bandwidth will be used for representing the location instead of a
            deterministic coordinate.
        """
<<<<<<< HEAD
        smap = self.selected_parcellation.get_map( space, regional=True, squeeze=False )
        return smap.assign_regions(xyz_phys, sigma_phys, thres_percent, print_report=True)
=======
        smap = self.selected_parcellation.get_map(space,maptype=MapType.CONTINUOUS)
        return smap.assign_coordinates(xyz_mm, sigma_mm)
>>>>>>> 59421050


REGISTRY = ConfigurationRegistry('atlases', Atlas)

if __name__ == '__main__':

    atlas = REGISTRY.MULTILEVEL_HUMAN_ATLAS
<|MERGE_RESOLUTION|>--- conflicted
+++ resolved
@@ -82,9 +82,6 @@
         return self.selected_parcellation.regiontree.labels
 
 
-<<<<<<< HEAD
-    def select_parcellation(self, parcellation):
-=======
     def threshold_continuous_maps(self,threshold):
         """
         Inform the atlas that thresholded continuous maps should be preferred
@@ -104,7 +101,6 @@
             self.select_region(region)
             
     def select_parcellation(self, parcellation,force=False):
->>>>>>> 59421050
         """
         Select a different parcellation for the atlas.
 
@@ -128,11 +124,6 @@
             raise Exception('Invalid Parcellation')
         self.selected_parcellation = parcellation_obj
         self.selected_region = parcellation_obj.regiontree
-<<<<<<< HEAD
-        logger.info('Selected parcellation "{}"'.format(self.selected_parcellation))
-
-    def get_map(self, space : Space, resolution=None):
-=======
         logger.info(f'Select "{self.selected_parcellation}"')
 
     def select_region(self,region):
@@ -177,18 +168,12 @@
         return self.selected_region
 
     def get_map(self, space=None, maptype=MapType.LABELLED):
->>>>>>> 59421050
         """
         return the map provided by the selected parcellation in the given space.
         This just forwards to the selected parcellation object, see
         Parcellation.get_map()
         """
-<<<<<<< HEAD
-        return self.selected_parcellation.get_map(space, resolution)
-
-=======
         return self.selected_parcellation.get_map(space=space,maptype=maptype)
->>>>>>> 59421050
 
     def build_mask(self, space : Space, resolution=None ):
         """
@@ -208,15 +193,9 @@
             the native resolution is used.
             Currently, this only works for the BigBrain volume.
         """
-<<<<<<< HEAD
-        return self.selected_region.build_mask( space, resolution=resolution )
-
-    def get_template(self, space, resolution=None ):
-=======
         return self.selected_region.build_mask(space,resolution_mm=resolution_mm)
 
     def get_template(self,space=None):
->>>>>>> 59421050
         """
         Get the volumetric reference template image for the given space.
 
@@ -228,27 +207,12 @@
         ----------
         space : str
             Template space definition, given as a dictionary with an '@id' key
-<<<<<<< HEAD
-        resolution : float or None (Default: None)
-            Request the template at a particular physical resolution. If None,
-            the native resolution is used.
-            Currently, this only works for the BigBrain volume.
-=======
->>>>>>> 59421050
 
         Yields
         ------
         A nibabel Nifti object representing the reference template, or None if not available.
         TODO Returning None is not ideal, requires to implement a test on the other side. 
         """
-<<<<<<< HEAD
-        if space not in self.spaces:
-            logger.error('The selected atlas does not support the requested reference space.')
-            logger.error('- Atlas: {}'.format(self.name))
-            return None
-
-        return space.get_template(resolution)
-=======
         if space is None:
             space = self.spaces[0]
             if len(self.spaces)>1:
@@ -265,7 +229,6 @@
             return None
 
         return spaceobj.get_template()
->>>>>>> 59421050
 
     def decode_region(self,regionspec):
         """
@@ -317,51 +280,6 @@
             result.extend(p.find_regions(regionspec))
         return result
 
-<<<<<<< HEAD
-
-    def select_region(self,region):
-        """
-        Selects a particular region. 
-
-        TODO test carefully for selections of branching points in the region
-        hierarchy, then managing all regions under the tree. This is nontrivial
-        because for incomplete parcellations, the union of all child regions
-        might not represent the complete parent node in the hierarchy.
-
-        Parameters
-        ----------
-        region : Region
-            Region to be selected. Both a region object, as well as a region
-            key (uppercase string identifier) are accepted.
-
-        Yields
-        ------
-        True, if selection was successful, otherwise False.
-        """
-        previous_selection = self.selected_region
-        if isinstance(region,Region):
-            # argument is already a region object - use it
-            self.selected_region = region
-        else:
-            # try to interpret argument as the key for a region 
-            selected = self.selected_parcellation.regiontree.find(
-                    region,select_uppermost=True)
-            if len(selected)==1:
-                # one match found - fine
-                self.selected_region = next(iter(selected))
-            elif len(selected)==0:
-                # no match found
-                logger.error('Cannot select region. The spec "{}" does not match any known region.'.format(region))
-            else:
-                # multiple matches found. We do not allow this for now.
-                logger.error('Cannot select region. The spec "{}" is not unique. It matches: {}'.format(
-                    region,", ".join([s.name for s in selected])))
-        if not self.selected_region == previous_selection:
-            logger.info('Selected region {}'.format(self.selected_region.name))
-        return self.selected_region
-
-=======
->>>>>>> 59421050
     def clear_selection(self):
         """
         Cancels any current region selection.
@@ -449,13 +367,8 @@
             bandwidth will be used for representing the location instead of a
             deterministic coordinate.
         """
-<<<<<<< HEAD
-        smap = self.selected_parcellation.get_map( space, regional=True, squeeze=False )
-        return smap.assign_regions(xyz_phys, sigma_phys, thres_percent, print_report=True)
-=======
         smap = self.selected_parcellation.get_map(space,maptype=MapType.CONTINUOUS)
         return smap.assign_coordinates(xyz_mm, sigma_mm)
->>>>>>> 59421050
 
 
 REGISTRY = ConfigurationRegistry('atlases', Atlas)
