--- conflicted
+++ resolved
@@ -18,6 +18,8 @@
 from .parcellation import Parcellation
 
 from ..commons import MapType, logger, InstanceTable
+
+from typing import List
 
 
 VERSION_BLACKLIST_WORDS = ["beta", "rc", "alpha"]
@@ -64,8 +66,8 @@
             identifier=identifier,
             name=name,
         )
-        self._parcellation_ids = []
-        self._space_ids = []
+        self._parcellation_ids: List[str] = []
+        self._space_ids: List[str] = []
         self.species = species
 
     def _register_space(self, space_id: str):
@@ -78,11 +80,7 @@
     def spaces(self):
         """Access a registry of reference spaces supported by this atlas."""
         return InstanceTable[Space](
-<<<<<<< HEAD
-            elements={s.key: s for s in REGISTRY[Space] if s.id in self._space_ids},
-=======
             elements={s.key: s for s in Space.registry() if s.id in self._space_ids},
->>>>>>> 9c7a60dc
             matchfunc=Space.match,
         )
 
@@ -90,11 +88,7 @@
     def parcellations(self):
         """Access a registry of parcellations supported by this atlas."""
         return InstanceTable[Parcellation](
-<<<<<<< HEAD
-            elements={p.key: p for p in REGISTRY[Parcellation] if p.id in self._parcellation_ids},
-=======
             elements={p.key: p for p in Parcellation.registry() if p.id in self._parcellation_ids},
->>>>>>> 9c7a60dc
             matchfunc=Parcellation.match,
         )
 
@@ -103,11 +97,7 @@
         If no specification is provided, the default is returned."""
 
         if parcellation is None:
-<<<<<<< HEAD
-            parcellation_obj = self.parcellations[self._parcellation_ids[0]]
-=======
             parcellation_obj = Parcellation.registry()[0]
->>>>>>> 9c7a60dc
             if len(self._parcellation_ids) > 1:
                 logger.info(f"No parcellation specified, using default: '{parcellation_obj.name}'.")
             return parcellation_obj
@@ -206,16 +196,12 @@
         Returns:
             Bounding Box
         """
-<<<<<<< HEAD
-        return self.get_space(space).get_bounding_box(point1, point2)
-=======
         spaceobj = Space.get_instance(space)
-        if spaceobj not in self._space_ids:
+        if spaceobj.id not in self._space_ids:
             raise ValueError(
                 f"Requested space {space} not supported by {self.__class__.__name__} {self.name}."
             )
         return spaceobj.get_bounding_box(point1, point2)
->>>>>>> 9c7a60dc
 
     def find_regions(
         self,
@@ -253,11 +239,7 @@
         """
         result = []
         for p in self._parcellation_ids:
-<<<<<<< HEAD
-            parcobj = REGISTRY[Parcellation][p]
-=======
             parcobj = Parcellation.get_instance(p)
->>>>>>> 9c7a60dc
             if parcobj.is_newest_version or all_versions:
                 match = parcobj.find(
                     regionspec,
