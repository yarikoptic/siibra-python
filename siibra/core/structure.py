
# Copyright 2018-2023
# Institute of Neuroscience and Medicine (INM-1), Forschungszentrum Jülich GmbH

# Licensed under the Apache License, Version 2.0 (the "License");
# you may not use this file except in compliance with the License.
# You may obtain a copy of the License at

#     http://www.apache.org/licenses/LICENSE-2.0

# Unless required by applicable law or agreed to in writing, software
# distributed under the License is distributed on an "AS IS" BASIS,
# WITHOUT WARRANTIES OR CONDITIONS OF ANY KIND, either express or implied.
# See the License for the specific language governing permissions and
# limitations under the License.
"""
Abstract base class for any kind of brain structure.
A brain structure is more general than a brain region. It refers to any object
defining a spatial extent in one or more reference spaces, and can thus be
used to compute intersections with other structures in space. For example,
a brain region is a structure which is at the same time an AtlasConcept. A
bounding box in MNI space is a structure, but not an AtlasConcept.
"""

from . import assignment, region as _region

from abc import ABC, abstractmethod
from typing import Tuple, Dict


<<<<<<< HEAD
class AnatomicalStructure(ABC):
    """ Abstract base class for types who can act as a location filter. """
=======
class BrainStructure(ABC):
    """Abstract base class for types who can act as a location filter."""
>>>>>>> 5fbc2f47

    # cache assignment results at class level
    _ASSIGNMENT_CACHE: Dict[
        Tuple["AnatomicalStructure", "AnatomicalStructure"],
        "assignment.AnatomicalAssignment"
    ] = {}

<<<<<<< HEAD
    def intersects(self, other: "AnatomicalStructure") -> bool:
=======
    def intersects(self, other: "BrainStructure") -> bool:
        """
        Whether or not two BrainStructures have any intersection.
        """
>>>>>>> 5fbc2f47
        return self.intersection(other) is not None

    def __contains__(self, other: "AnatomicalStructure") -> bool:
        return self.intersection(other) == other

    def __hash__(self) -> int:
        return hash(self.__repr__())

    @abstractmethod
    def __repr__(self) -> str:
        raise NotImplementedError

    @abstractmethod
    def intersection(self, other: "AnatomicalStructure") -> "AnatomicalStructure":
        """
        Return the intersection of two BrainStructures,
        ie. the other BrainStructure filtered by this BrainStructure.
        """
        pass

    def assign(self, other: "AnatomicalStructure") -> assignment.AnatomicalAssignment:
        """
        Compute assignment of a BrainStructure to this filter.

        Parameters
        ----------
        other : Location or Region

        Returns
        -------
        assignment.AnatomicalAssignment or None
            None if there is no AssignmentQualification found.
        """
        # Two cases:
        # 1) self is location, other is location -> look at spatial intersection/relationship, do it here
        # 2) self is location, other is region -> get region map, then call again. do it here
        # If self is region -> Region overwrite this method, adressed there

        assert not isinstance(self, _region.Region)  # method is overwritten by Region!
        if (self, other) in self._ASSIGNMENT_CACHE:
            return self._ASSIGNMENT_CACHE[self, other]
        if (other, self) in self._ASSIGNMENT_CACHE:
            return self._ASSIGNMENT_CACHE[other, self].invert()

        if isinstance(other, _region.Region):
            inverse_assignment = other.assign(self)
            if inverse_assignment is None:
                self._ASSIGNMENT_CACHE[self, other] = None
            else:
                self._ASSIGNMENT_CACHE[self, other] = inverse_assignment.invert()
            return self._ASSIGNMENT_CACHE[self, other]
        else:  # other is a location object, just check spatial relationships
            qualification = None
            if self == other:
                qualification = assignment.Qualification.EXACT
            else:
                intersection = self.intersection(other)
                if intersection is not None:
                    if intersection == other:
                        qualification = assignment.Qualification.CONTAINS
                    elif intersection == self:
                        qualification = assignment.Qualification.CONTAINED
                    else:
                        qualification = assignment.Qualification.OVERLAPS
            if qualification is None:
                self._ASSIGNMENT_CACHE[self, other] = None
            else:
                self._ASSIGNMENT_CACHE[self, other] = assignment.AnatomicalAssignment(self, other, qualification)
        return self._ASSIGNMENT_CACHE[self, other]<|MERGE_RESOLUTION|>--- conflicted
+++ resolved
@@ -28,13 +28,8 @@
 from typing import Tuple, Dict
 
 
-<<<<<<< HEAD
 class AnatomicalStructure(ABC):
-    """ Abstract base class for types who can act as a location filter. """
-=======
-class BrainStructure(ABC):
     """Abstract base class for types who can act as a location filter."""
->>>>>>> 5fbc2f47
 
     # cache assignment results at class level
     _ASSIGNMENT_CACHE: Dict[
@@ -42,14 +37,10 @@
         "assignment.AnatomicalAssignment"
     ] = {}
 
-<<<<<<< HEAD
     def intersects(self, other: "AnatomicalStructure") -> bool:
-=======
-    def intersects(self, other: "BrainStructure") -> bool:
         """
-        Whether or not two BrainStructures have any intersection.
+        Whether or not two AnatomicalStructures have any intersection.
         """
->>>>>>> 5fbc2f47
         return self.intersection(other) is not None
 
     def __contains__(self, other: "AnatomicalStructure") -> bool:
@@ -65,14 +56,14 @@
     @abstractmethod
     def intersection(self, other: "AnatomicalStructure") -> "AnatomicalStructure":
         """
-        Return the intersection of two BrainStructures,
-        ie. the other BrainStructure filtered by this BrainStructure.
+        Return the intersection of two AnatomicalStructures,
+        ie. the other AnatomicalStructure filtered by this AnatomicalStructure.
         """
         pass
 
     def assign(self, other: "AnatomicalStructure") -> assignment.AnatomicalAssignment:
         """
-        Compute assignment of a BrainStructure to this filter.
+        Compute assignment of a AnatomicalStructure to this filter.
 
         Parameters
         ----------
