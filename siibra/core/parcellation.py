--- conflicted
+++ resolved
@@ -147,11 +147,7 @@
 
         from ..volumes.map import Map
         candidates = [
-<<<<<<< HEAD
-            m for m in REGISTRY[Map]
-=======
             m for m in Map.registry()
->>>>>>> 9c7a60dc
             if m.space.matches(space)
             and m.maptype == maptype
             and m.parcellation
