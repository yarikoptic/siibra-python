--- conflicted
+++ resolved
@@ -680,327 +680,4 @@
         Returns an iterator that goes through all regions in this subtree
         (including this parent region)
         """
-<<<<<<< HEAD
-        return anytree.PreOrderIter(self)
-
-    @classmethod
-    def _from_json(cls, jsonstr, parcellation):
-        """
-        Provides an object hook for the json library to construct a Region
-        object from a json definition.
-        """
-
-        # first construct any child objects
-        # This is important due to the bottom-up way the tree gets
-        # constructed in the Region constructor.
-        children = []
-        if "children" in jsonstr:
-            if jsonstr["children"] is not None:
-                for regiondef in jsonstr["children"]:
-                    children.append(Region._from_json(regiondef, parcellation))
-
-        # determine labelindex
-        labelindex = jsonstr.get("labelIndex", None)
-
-        # Setup the region object
-        pindex = ParcellationIndex(label=labelindex, map=jsonstr.get("mapIndex", None))
-        result = cls(
-            name=jsonstr["name"],
-            parcellation=parcellation,
-            index=pindex,
-            attrs=jsonstr,
-            children=children,
-            dataset_specs=jsonstr.get("datasets", []),
-        )
-
-        return result
-
-    @classmethod
-    def get_model_type(Cls):
-        return OPENMINDS_PARCELLATION_ENTITY_VERSION_TYPE
-
-    @property
-    def model_id(self):
-        from .. import parcellations
-        if self.parcellation is parcellations.SUPERFICIAL_FIBRE_BUNDLES:
-            return f"https://openminds.ebrains.eu/instances/parcellationEntityVersion/SWMA_2018_{self.name}"
-        import hashlib
-        def get_unique_id(id):
-            return hashlib.md5(id.encode("utf-8")).hexdigest()
-        # there exists several instances where same region, with same sub region exist in jba2.9
-        # (e.g. ch123)
-        # this is so that these regions can be distinguished from each other (ie decend from magnocellular group within septum or magnocellular group within horizontal limb of diagnoal band)
-        # if not distinguished, one cannot uniquely identify the parent with parent_id
-        return f"https://openminds.ebrains.eu/instances/parcellationEntityVersion/{get_unique_id(self.id + str(self.parent or 'None') + str(self.children))}"
-
-    def to_model(self, detail=False, space: Space=None, **kwargs) -> ParcellationEntityVersionModel:
-        if detail:
-            assert isinstance(self.parent, JSONSerializable), f"Region.parent must be a JSONSerializable"
-        if space:
-            assert isinstance(space, Space), f"space kwarg must be of instance Space"
-        
-        pev = ParcellationEntityVersionModel(
-            id=self.model_id,
-            type=self.get_model_type(),
-            has_parent=[{
-                '@id': self.parent.model_id
-            }] if (self.parent is not None) else None,
-            name=self.name,
-            ontology_identifier=None,
-            relation_assessment=None,
-            version_identifier=f"{self.parcellation.name} - {self.name}",
-            version_innovation=self.descriptions[0] if hasattr(self, 'descriptions') and len(self.descriptions) > 0 else None
-        )
-
-        from .. import parcellations, spaces
-        from ..volumes import VolumeSrc, NeuroglancerVolume, GiftiSurfaceLabeling
-        from .datasets import EbrainsDataset
-
-        if space is not None:
-            def vol_to_id_dict(vol: VolumeSrc):
-                return {
-                    "@id": vol.model_id
-                }
-            
-            """
-            TODO
-            It is not exactly clear, given space, if or not self.index is relevant.
-            for e.g.
-
-            ```python
-            import siibra
-            p = siibra.parcellations['2.9']
-            
-            fp1 = p.decode_region('fp1')
-            fp1_left = p.decode_region('fp1 left')
-            print(fp1.index) # prints (None/212)
-            print(fp1_left.index) # prints (0/212)
-
-            hoc1 = p.decode_region('hoc1')
-            hoc1_left = p.decode_region('hoc1 left')
-            print(hoc1.index) # prints (None/8)
-            print(hoc1_left.index) # prints (0/8)
-            ```
-
-            The only way (without getting the whole map), that I can think of, is:
-            
-            ```python
-            volumes_in_correct_space = [v for v in [*parcellation.volumes, *self.volumes] if v.space is space]
-            if (
-                (len(volumes_in_correct_space) == 1 and self.index.map is None)
-                or (len(volumes_in_correct_space) > 1 and self.index.map is not None)
-            ):
-                pass # label_index is relevant
-            ```
-
-            addendum:
-            In parcellations such as difumo, both nifti & neuroglancer volumes will be present.
-            As a result, parc_volumes are filtered for NeuroglancerVolume.
-            """
-
-            self_volumes = [vol for vol in self.volumes if vol.space is space]
-            parc_volumes = [vol for vol in self.parcellation.volumes if vol.space is space]
-
-            vol_in_space = [v for v in [*self_volumes, *parc_volumes]
-                            if isinstance(v, NeuroglancerVolume)
-                            or isinstance(v, GiftiSurfaceLabeling) ]
-            len_vol_in_space = len(vol_in_space)
-            internal_identifier = "unknown"
-            if (
-                (len_vol_in_space == 1 and self.index.map is None)
-                or (len_vol_in_space > 1 and self.index.map is not None)
-            ):
-                internal_identifier = self.index.label or "unknown"
-
-            pev.has_annotation = HasAnnotation(
-                internal_identifier=internal_identifier,
-                criteria_quality_type={
-                    # TODO check criteriaQualityType
-                    "@id": "https://openminds.ebrains.eu/instances/criteriaQualityType/asserted"
-                },
-                display_color="#{0:02x}{1:02x}{2:02x}".format(*self.attrs.get('rgb')) if self.attrs.get('rgb') else None,
-            )
-            # seems to be the only way to convey link between PEV and dataset
-            ebrains_ds = [{ "@id": "https://doi.org/{}".format(url.get("doi")) }
-                for ds in self.datasets
-                if isinstance(ds, EbrainsDataset)
-                for url in ds.urls
-                if url.get("doi")]
-
-            try:
-
-                # self.index.label can sometimes be None. e.g. "basal forebrain"
-                # in such a case, do not populate visualized in
-                if self.index.label is not None:
-
-                    # self.index.map can sometimes be None, but label is defined
-                    if self.index.map is None:
-
-                        # In rare instances, e.g. julich brain 2.9, "Ch 123 (Basal Forebrain)"
-                        # self.index.map is undefined (expect a single volume?)
-                        # but there exist multiple volumes (in the example, one for left/ one for right hemisphere)
-                        if len(vol_in_space) == 1:
-                            pev.has_annotation.visualized_in = vol_to_id_dict(vol_in_space[0])
-                    else:
-                        pev.has_annotation.visualized_in = vol_to_id_dict(vol_in_space[self.index.map])
-            except IndexError:
-                pass
-                
-
-
-            # temporary workaround to https://github.com/FZJ-INM1-BDA/siibra-python/issues/185
-            # in big brain jba29, without probing region.volumes, it is impossible to tell the labelindex of the region
-            # adding a custom dataset, in the format of:
-            # siibra_python_ng_precomputed_labelindex://{VOLUME_ID}#{LABEL_INDEX}
-
-            # also, it appears extension regions such as MGB-MGBd (CGM, Metathalamus) do not have index defined
-            # see https://github.com/FZJ-INM1-BDA/siibra-python/issues/185#issuecomment-1119317697
-            BIG_BRAIN_SPACE = spaces['big brain']
-            precomputed_labels = []
-            if space is BIG_BRAIN_SPACE:
-                big_brain_volume = [vol
-                    for vol in self.volumes
-                    if isinstance(vol, NeuroglancerVolume)
-                    and vol.space is BIG_BRAIN_SPACE]
-
-                precomputed_labels = [{ "@id": f"siibra_python_ng_precomputed_labelindex://{vol.model_id}#{vol.detail.get('neuroglancer/precomputed', {}).get('labelIndex')}" }
-                    for vol in self.volumes
-                    if isinstance(vol, NeuroglancerVolume)
-                    and vol.space is BIG_BRAIN_SPACE]
-
-                if len(big_brain_volume) == 1:
-                    pev.has_annotation.visualized_in = vol_to_id_dict(big_brain_volume[0])
-
-            pev.has_annotation.inspired_by = [
-                *[vol_to_id_dict(vol) for vol in parc_volumes],
-                *[vol_to_id_dict(vol) for vol in self_volumes],
-                *ebrains_ds,
-                *precomputed_labels,
-            ]
-            
-            if detail:
-                try:
-                    centroids = self.centroids(space)
-                    assert len(centroids) > 0, f"Region.to_model detailed flag set, expect a single centroid as return for centroid(space) call, but got none."
-                    if len(centroids) != 1:
-                        logger.warn(f"Region.to_model detailed flag set. Can only handle one and only one centroid, but got {len(centroids)}. Using the first one, if available, or return None")
-                    pev.has_annotation.best_view_point = BestViewPoint(
-                        coordinate_space={
-                            "@id": space.model_id
-                        },
-                        coordinates=[Coordinates(
-                            value=pt,
-                            unit={
-                                "@id": UnitOfMeasurement.MILLIMETER
-                            }
-                        ) for pt in centroids[0]]
-                    )
-                except AssertionError as e:
-                    # no centroids found. Log warning, but do not raise.
-                    logger.warn(e)
-                except NotImplementedError:
-                    # Region masks for surface spaces are not yet supported. for surface-based spaces
-                    pass
-
-        # per https://github.com/HumanBrainProject/openMINDS_SANDS/pull/158#pullrequestreview-872257424
-        # and https://github.com/HumanBrainProject/openMINDS_SANDS/pull/158#discussion_r799479218
-        # also https://github.com/HumanBrainProject/openMINDS_SANDS/pull/158#discussion_r799572025
-        if self.parcellation is parcellations.SUPERFICIAL_FIBRE_BUNDLES:
-            is_lh = "lh" in self.name
-            is_rh = "rh" in self.name
-
-            if is_lh:
-                pev.version_identifier = f"2018, lh"
-            if is_rh:
-                pev.version_identifier = f"2018, rh"
-            
-            pev.lookup_label = f"SWMA_2018_{self.name}"
-
-
-            # remove lh/rh prefix
-            superstructure_name = re.sub(r"^(lh_|rh_)", "", self.name)
-            # remove _[\d] suffix
-            superstructure_name = re.sub(r"_\d+$", "", superstructure_name)
-
-            superstructure_lookup_label = f"SWMA_{superstructure_name}"
-            superstructure_id = f"https://openminds.ebrains.eu/instances/parcellationEntity/{superstructure_lookup_label}"
-
-            pev.has_parent = [{
-                "@id": superstructure_id
-            }]
-        return pev
-
-    def to_parcellation_entities(self, **kwargs) -> List[ParcellationEntityModel]:
-        import hashlib
-        def get_unique_id(id):
-            return hashlib.md5(id.encode("utf-8")).hexdigest()
-        pe_id = f"https://openminds.ebrains.eu/instances/parcellationEntity/{get_unique_id(self.id)}"
-        pe = ParcellationEntityModel(
-            id=pe_id,
-            type="https://openminds.ebrains.eu/sands/ParcellationEntity",
-            has_parent=[{
-                "@id": f"https://openminds.ebrains.eu/instances/parcellationEntity/{get_unique_id(self.parent.id)}"
-            }] if self.parent else None,
-            name=self.name,
-            has_version=[{
-                "@id": self.to_model(**kwargs).id
-            }]
-        )
-        return_list = [pe]
-
-        from .. import parcellations
-        # per https://github.com/HumanBrainProject/openMINDS_SANDS/pull/158#pullrequestreview-872257424
-        # and https://github.com/HumanBrainProject/openMINDS_SANDS/pull/158#discussion_r799479218
-        # also https://github.com/HumanBrainProject/openMINDS_SANDS/pull/158#discussion_r799572025
-        if self.parcellation is parcellations.SUPERFICIAL_FIBRE_BUNDLES:
-            return_list = []
-
-            is_lh = "lh" in self.name
-            is_rh = "rh" in self.name
-            
-            if not is_lh and not is_rh:
-                raise RuntimeError(f"PE for superficial bundle can only be generated for lh/rh")
-            
-            def get_pe_model(name:str, parent_ids:List[str]=None, has_versions_ids:List[str]=None) -> ParcellationEntityModel:
-                p = ParcellationEntityModel(**pe.dict())
-                p.name = name
-                p.lookup_label = f"SWMA_{name}"
-                p.id = f"https://openminds.ebrains.eu/instances/parcellationEntity/{p.lookup_label}"
-                p.has_parent = [{ "@id": _id } for _id in parent_ids] if parent_ids else None
-                p.has_version = [{ "@id": _id } for _id in has_versions_ids] if has_versions_ids else None
-                return p
-
-            # remove lh/rh prefix
-            superstructure_name = re.sub(r"^(lh_|rh_)", "", self.name)
-            # remove _[\d] suffix
-            superstructure_name = re.sub(r"_\d+$", "", superstructure_name)
-            superstructure = get_pe_model(superstructure_name, ["https://openminds.ebrains.eu/instances/parcellationEntity/SWMA_superficialFibreBundles"])
-
-            substructure_name = re.sub(r"^(lh_|rh_)", "", self.name)
-            substructure = get_pe_model(substructure_name, [superstructure.id], [self.to_model(**kwargs).id])
-
-            return_list.append(superstructure)
-            return_list.append(substructure)
-            
-        return return_list
-
-if __name__ == "__main__":
-
-    definition = {
-        "name": "Interposed Nucleus (Cerebellum) - left hemisphere",
-        "rgb": [170, 29, 10],
-        "labelIndex": 251,
-        "ngId": "jubrain mni152 v18 left",
-        "children": [],
-        "position": [-9205882, -57128342, -32224599],
-        "originDatasets": [
-            {
-                "kgId": "658a7f71-1b94-4f4a-8f15-726043bbb52a",
-                "kgSchema": "minds/core/dataset/v1.0.0",
-                "filename": "Interposed Nucleus (Cerebellum) [v6.2, ICBM 2009c Asymmetric, left hemisphere]",
-            }
-        ],
-    }
-=======
-        return anytree.PreOrderIter(self)
->>>>>>> 204e2e46
+        return anytree.PreOrderIter(self)