--- conflicted
+++ resolved
@@ -17,12 +17,8 @@
 from . import concept, structure, space as _space, parcellation as _parcellation
 from .assignment import Qualification, AnatomicalAssignment
 
-<<<<<<< HEAD
+from ..retrieval.cache import cache_user_fn
 from ..locations import location, point, pointset, boundingbox as _boundingbox
-=======
-from ..retrieval.cache import cache_user_fn
-from ..locations import location, point, pointset
->>>>>>> 19b6e64f
 from ..volumes import parcellationmap, volume
 from ..commons import (
     logger,
