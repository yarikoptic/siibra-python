# Copyright 2018-2021
# Institute of Neuroscience and Medicine (INM-1), Forschungszentrum Jülich GmbH

# Licensed under the Apache License, Version 2.0 (the "License");
# you may not use this file except in compliance with the License.
# You may obtain a copy of the License at

#     http://www.apache.org/licenses/LICENSE-2.0

# Unless required by applicable law or agreed to in writing, software
# distributed under the License is distributed on an "AS IS" BASIS,
# WITHOUT WARRANTIES OR CONDITIONS OF ANY KIND, either express or implied.
# See the License for the specific language governing permissions and
# limitations under the License.
"""Constants, functions, and classes used commonly across siibra."""

import os
import re
from enum import Enum
from nibabel import Nifti1Image
import logging
from tqdm import tqdm
import numpy as np
import pandas as pd
from typing import Generic, Iterable, Iterator, List, TypeVar, Union, Dict
from skimage.filters import gaussian
from dataclasses import dataclass
<<<<<<< HEAD
from hashlib import md5
from uuid import UUID
=======
try:
    from typing import TypedDict
except ImportError:
    # support python 3.7
    from typing_extensions import TypedDict
>>>>>>> 44a7083c

logger = logging.getLogger(__name__.split(os.path.extsep)[0])
ch = logging.StreamHandler()
formatter = logging.Formatter("[{name}:{levelname}] {message}", style="{")
ch.setFormatter(formatter)
logger.addHandler(ch)


ROOT_DIR = os.path.dirname(os.path.abspath(__file__))
HBP_AUTH_TOKEN = os.getenv("HBP_AUTH_TOKEN")
KEYCLOAK_CLIENT_ID = os.getenv("KEYCLOAK_CLIENT_ID")
KEYCLOAK_CLIENT_SECRET = os.getenv("KEYCLOAK_CLIENT_SECRET")
SIIBRA_CACHEDIR = os.getenv("SIIBRA_CACHEDIR")
SIIBRA_LOG_LEVEL = os.getenv("SIIBRA_LOG_LEVEL", "INFO")
SIIBRA_USE_CONFIGURATION = os.getenv("SIIBRA_USE_CONFIGURATION")
SIIBRA_USE_LOCAL_SNAPSPOT = os.getenv("SIIBRA_USE_LOCAL_SNAPSPOT")
SKIP_CACHE_MAINTENANCE = os.getenv("SKIP_CACHE_MAINTENANCE")
NEUROGLANCER_MAX_GIB = os.getenv("NEUROGLANCER_MAX_GIB", 0.2)

with open(os.path.join(ROOT_DIR, "VERSION"), "r") as fp:
    __version__ = fp.read().strip()


@dataclass
class CompareMapsResult:
    intersection_over_union: float
    intersection_over_first: float
    intersection_over_second: float
    correlation: float
    weighted_mean_of_first: float
    weighted_mean_of_second: float


class TypePublication(TypedDict):
    citation: str
    url: str


T = TypeVar("T")


class InstanceTable(Generic[T], Iterable):
    """
    Lookup table for instances of a given class by name/id.
    Provide attribute-access and iteration to a set of named elements,
    given by a dictionary with keys of 'str' type.
    """

    def __init__(self, matchfunc=lambda a, b: a == b, elements=None):
        """
        Build an object lookup table from a dictionary with string keys, for easy
        attribute-like access, name autocompletion, and iteration.
        Matchfunc can be provided to enable inexact matching inside the index operator.
        It is a binary function, taking as first argument a value of the dictionary
        (ie. an object that you put into this glossary), and as second argument
        the index/specification that should match one of the objects, and returning a boolean.
        """

        assert hasattr(matchfunc, "__call__")
        if elements is None:
            self._elements: Dict[str, T] = {}
        else:
            assert isinstance(elements, dict)
            assert all(isinstance(k, str) for k in elements.keys())
            self._elements: Dict[str, T] = elements
        self._matchfunc = matchfunc
        self._dataframe_cached = None

    def add(self, key: str, value: T) -> None:
        """Add a key/value pair to the registry.

        Args:
            key (string): Unique name or key of the object
            value (object): The registered object
        """
        if key in self._elements:
            logger.error(
                f"Key {key} already in {__class__.__name__}, existing value will be replaced."
            )
        self._elements[key] = value

    def __dir__(self) -> Iterable[str]:
        """List of all object keys in the registry"""
        if isinstance(self[0], type):
            return list(self._elements.keys())
        else:
            return ["dataframe"] + list(self._elements.keys())

    def __str__(self) -> str:
        if len(self) > 0:
            return f"{self.__class__.__name__}:\n - " + "\n - ".join(self._elements.keys())
        else:
            return f"Empty {self.__class__.__name__}"

    def __iter__(self) -> Iterator[T]:
        """Iterate over all objects in the registry"""
        return (w for w in self._elements.values())

    def __contains__(self, key: Union[str, T]) -> bool:
        """Test wether the given key or element is defined by the registry."""
        if isinstance(key, str):
            return key in self._elements
        return key in [item for _, item in self._elements.values()]

    def __len__(self) -> int:
        """Return the number of elements in the registry"""
        return len(self._elements)

    def __getitem__(self, spec) -> T:
        return self.get(spec)

    def get(self, spec) -> T:
        """Give access to objects in the registry by sequential index,
        exact key, or keyword matching. If the keywords match multiple objects,
        the first in sorted order is returned. If the specification does not match,
        a RuntimeError is raised.

        Args:
            spec [int or str]: Index or string specification of an object

        Returns:
            Matched object
        """
        if spec is None:
            return None
        elif spec == "":
            raise IndexError(f"{__class__.__name__} indexed with empty string")
        matches = self.find(spec)
        if len(matches) == 0:
            raise IndexError(
                f"{__class__.__name__} has no entry matching the specification '{spec}'."
                f"Possible values are:\n" + str(self)
            )
        elif len(matches) == 1:
            return matches[0]
        else:
            try:
                S = sorted(matches, reverse=True)
            except TypeError:
                # not all object types support sorting, accept this
                S = matches
            largest = S[0]
            logger.info(
                f"Multiple elements matched the specification '{spec}' - the first in order was chosen: {largest}"
            )
            return largest

    def __sub__(self, obj) -> "InstanceTable[T]":
        """
        remove an object from the registry
        """
        if obj in self._elements.values():
            return InstanceTable[T](
                self._matchfunc, {k: v for k, v in self._elements.items() if v != obj}
            )
        else:
            return self

    def provides(self, spec) -> bool:
        """
        Returns True if an element that matches the given specification can be found
        (using find(), thus going beyond the matching of names only as __contains__ does)
        """
        matches = self.find(spec)
        return len(matches) > 0

    def find(self, spec) -> List[T]:
        """
        Return a list of items matching the given specification,
        which could be either the name or a specification that
        works with the matchfunc of the Glossary.
        """
        if isinstance(spec, str) and (spec in self._elements):
            return [self._elements[spec]]
        elif isinstance(spec, int) and (spec < len(self._elements)):
            return [list(self._elements.values())[spec]]
        else:
            # string matching on values
            matches = [v for v in self._elements.values() if self._matchfunc(v, spec)]
            if len(matches) == 0:
                # string matching on keys
                matches = [
                    self._elements[k]
                    for k in self._elements.keys()
                    if all(w.lower() in k.lower() for w in spec.split())
                ]
            return matches

    def values(self):
        return self._elements.values()

    def __getattr__(self, index) -> T:
        """Access elements by using their keys as attributes.
        Keys are auto-generated from the provided names to be uppercase,
        with words delimited using underscores.
        """
        if index in ["keys", "names"]:
            return list(self._elements.keys())
        elif index in self._elements:
            return self._elements[index]
        else:
            hint = ""
            if isinstance(index, str):
                import difflib

                closest = difflib.get_close_matches(
                    index, list(self._elements.keys()), n=3
                )
                if len(closest) > 0:
                    hint = f"Did you mean {' or '.join(closest)}?"
            raise AttributeError(f"Term '{index}' not in {__class__.__name__}. " + hint)

    @property
    def dataframe(self):
        if self._dataframe_cached is None:
            values = self._elements.values()
            attrs = []
            for i, val in enumerate(values):
                attrs.append({'name': val.name, 'species': str(val.species)})
                if hasattr(val, 'maptype'):
                    attrs[i].update(
                        {
                            attribute: val.__getattribute__(attribute).name
                            for attribute in ['parcellation', 'space', 'maptype']
                        }
                    )
            self._dataframe_cached = pd.DataFrame(index=list(self._elements.keys()), data=attrs)
        return self._dataframe_cached


class LoggingContext:
    def __init__(self, level):
        self.level = level

    def __enter__(self):
        self.old_level = logger.level
        logger.setLevel(self.level)

    def __exit__(self, et, ev, tb):
        logger.setLevel(self.old_level)


def set_log_level(level):
    logger.setLevel(level)


set_log_level(SIIBRA_LOG_LEVEL)
QUIET = LoggingContext("ERROR")
VERBOSE = LoggingContext("DEBUG")


def siibra_tqdm(iterable: Iterable[T] = None, *args, **kwargs):
    return tqdm(
        iterable,
        *args,
        disable=kwargs.pop("disable", False) or (logger.level > 20),
        **kwargs
    )


def create_key(name: str):
    """
    Creates an uppercase identifier string that includes only alphanumeric
    characters and underscore from a natural language name.
    """
    return re.sub(
        r" +",
        "_",
        "".join([e if e.isalnum() else " " for e in name]).upper().strip(),
    )


class MapIndex:
    """
    Identifies a unique region in a ParcellationMap, combining its labelindex (the "color") and mapindex (the number of the 3Dd map, in case multiple are provided).
    """

    def __init__(self, volume: int = None, label: int = None, fragment: str = None):
        if volume is None and label is None:
            raise ValueError(
                "At least volume or label need to be specified to build a valid map index."
            )
        if volume is not None:
            assert isinstance(volume, int)
        if label is not None:
            assert isinstance(label, int)
        self.volume = volume
        self.label = label
        self.fragment = fragment

    @classmethod
    def from_dict(cls, spec: dict):
        assert all(k in spec for k in ['volume', 'label'])
        return cls(
            volume=spec['volume'],
            label=spec['label'],
            fragment=spec.get('fragment')
        )

    def __str__(self):
        return f"(volume:{self.volume}, label:{self.label}, fragment:{self.fragment})"

    def __repr__(self):
        return f"{self.__class__.__name__}{str(self)}"

    def __eq__(self, other):
        assert isinstance(other, self.__class__)
        return all([
            self.volume == other.volume,
            self.label == other.label,
            self.fragment == other.fragment
        ])

    def __hash__(self):
        return hash((self.volume, self.label, self.fragment))


class MapType(Enum):
    LABELLED = 1
    STATISTICAL = 2


SIIBRA_DEFAULT_MAPTYPE = MapType.LABELLED
SIIBRA_DEFAULT_MAP_THRESHOLD = None

REMOVE_FROM_NAME = [
    "hemisphere",
    " -",
    "-brain",
    "both",
    "Both",
]

REPLACE_IN_NAME = {
    "ctx-lh-": "left ",
    "ctx-rh-": "right ",
}


def clear_name(name):
    """ clean up a region name to the for matching"""
    result = name
    for word in REMOVE_FROM_NAME:
        result = result.replace(word, "")
    for search, repl in REPLACE_IN_NAME.items():
        result = result.replace(search, repl)
    return " ".join(w for w in result.split(" ") if len(w))


def snake2camel(s: str):
    """Converts a string in snake_case into CamelCase.
    For example: JULICH_BRAIN -> JulichBrain"""
    return "".join([w[0].upper() + w[1:].lower() for w in s.split("_")])


# getting nonzero pixels of pmaps is one of the most time consuming tasks when computing metrics,
# so we cache the nonzero coordinates of array objects at runtime.
NZCACHE = {}


def nonzero_coordinates(arr):
    obj_id = id(arr)
    if obj_id not in NZCACHE:
        NZCACHE[obj_id] = np.c_[np.nonzero(arr > 0)]
    return NZCACHE[obj_id]


def affine_scaling(affine):
    """Estimate approximate isotropic scaling factor of an affine matrix. """
    orig = np.dot(affine, [0, 0, 0, 1])
    unit_lengths = []
    for vec in np.identity(3):
        vec_phys = np.dot(affine, np.r_[vec, 1])
        unit_lengths.append(np.linalg.norm(orig - vec_phys))
    return np.prod(unit_lengths)


def compare_arrays(arr1: np.ndarray, affine1: np.ndarray, arr2: np.ndarray, affine2: np.ndarray):
    """
    Compare two arrays in physical space as defined by the given affine matrices.
    Matrices map voxel coordinates to physical coordinates.
    This function uses the object id to cache extraction of the nonzero coordinates.
    Repeated calls involving the same map will therefore be much faster as they
    will only access the image array if overlapping pixels are detected.

    It is recommended to install the indexed-gzip package,
    which will further speed this up.
    """

    a1, a2 = arr1.squeeze(), arr2.squeeze()

    def homog(XYZ):
        return np.c_[XYZ, np.ones(XYZ.shape[0])]

    def colsplit(XYZ):
        return np.split(XYZ, 3, axis=1)

    # Compute the nonzero voxels in map2 and their correspondences in map1
    XYZnz2 = nonzero_coordinates(a2)
    N2 = XYZnz2.shape[0]
    warp2on1 = np.dot(np.linalg.inv(affine1), affine2)
    XYZnz2on1 = (np.dot(warp2on1, homog(XYZnz2).T).T[:, :3] + 0.5).astype("int")

    # valid voxel pairs
    valid = np.all(
        np.logical_and.reduce(
            [
                XYZnz2on1 >= 0,
                XYZnz2on1 < arr1.shape[:3],
                XYZnz2 >= 0,
                XYZnz2 < arr2.shape[:3],
            ]
        ),
        1,
    )
    X1, Y1, Z1 = colsplit(XYZnz2on1[valid, :])
    X2, Y2, Z2 = colsplit(XYZnz2[valid, :])

    # intersection
    v1, v2 = a1[X1, Y1, Z1].squeeze(), a2[X2, Y2, Z2].squeeze()
    m1, m2 = ((_ > 0).astype("uint8") for _ in [v1, v2])
    intersection = np.minimum(m1, m2).sum()
    if intersection == 0:
        return CompareMapsResult(
            intersection_over_union=0,
            intersection_over_first=0,
            intersection_over_second=0,
            correlation=0,
            weighted_mean_of_first=0,
            weighted_mean_of_second=0,
        )

    # Compute the nonzero voxels in map1 with their correspondences in map2
    XYZnz1 = nonzero_coordinates(a1)
    N1 = XYZnz1.shape[0]
    warp1on2 = np.dot(np.linalg.inv(affine2), affine1)

    # Voxels referring to the union of the nonzero pixels in both maps
    XYZa1 = np.unique(np.concatenate((XYZnz1, XYZnz2on1)), axis=0)
    XYZa2 = (np.dot(warp1on2, homog(XYZa1).T).T[:, :3] + 0.5).astype("int")
    valid = np.all(
        np.logical_and.reduce(
            [XYZa1 >= 0, XYZa1 < arr1.shape[:3], XYZa2 >= 0, XYZa2 < arr2.shape[:3]]
        ),
        1,
    )
    Xa1, Ya1, Za1 = colsplit(XYZa1[valid, :])
    Xa2, Ya2, Za2 = colsplit(XYZa2[valid, :])

    # pearson's r wrt to full size image
    x = a1[Xa1, Ya1, Za1].squeeze()
    y = a2[Xa2, Ya2, Za2].squeeze()
    mu_x = x.sum() / a1.size
    mu_y = y.sum() / a2.size
    x0 = x - mu_x
    y0 = y - mu_y
    dem = np.sqrt(np.sum(x0 ** 2) * np.sum(y0 ** 2))
    if dem == 0:
        r = 0
    else:
        r = np.sum(np.multiply(x0, y0)) / dem

    bx = (x > 0).astype("uint8")
    by = (y > 0).astype("uint8")
    return CompareMapsResult(
        intersection_over_union=intersection / np.maximum(bx, by).sum(),
        intersection_over_first=intersection / N1,
        intersection_over_second=intersection / N2,
        correlation=r,
        weighted_mean_of_first=np.sum(x * y) / np.sum(y),
        weighted_mean_of_second=np.sum(x * y) / np.sum(x),
    )


def resample_array_to_array(
    source_data: np.ndarray,
    source_affine: np.ndarray,
    target_data: np.ndarray,
    target_affine: np.ndarray
):
    """
    Returns the source data resampled to match the target data
    according to their affines.
    """
    from nibabel import Nifti1Image
    from nilearn.image import resample_to_img
    interp = "nearest" if issubclass(source_data.dtype.type, np.integer) \
        else 'linear'
    return np.asanyarray(resample_to_img(
        Nifti1Image(source_data, source_affine),
        Nifti1Image(target_data, target_affine),
        interpolation=interp
    ).dataobj)


def connected_components(imgdata: np.ndarray):
    """
    Provide an iterator over connected components in the array
    """
    from skimage import measure
    components = measure.label(imgdata > 0)
    component_labels = np.unique(components)
    return (
        (label, (components == label).astype('uint8'))
        for label in component_labels
    )


class PolyLine:
    """Simple polyline representation which allows equidistant sampling.."""

    def __init__(self, pts):
        self.pts = pts
        self.lengths = [
            np.sqrt(np.sum((pts[i, :] - pts[i - 1, :]) ** 2))
            for i in range(1, pts.shape[0])
        ]

    def length(self):
        return sum(self.lengths)

    def sample(self, d):

        # if d is interable, we assume a list of sample positions
        try:
            iter(d)
        except TypeError:
            positions = [d]
        else:
            positions = d

        samples = []
        for s_ in positions:
            s = min(max(s_, 0), 1)
            target_distance = s * self.length()
            current_distance = 0
            for i, length in enumerate(self.lengths):
                current_distance += length
                if current_distance >= target_distance:
                    p1 = self.pts[i, :]
                    p2 = self.pts[i + 1, :]
                    r = (target_distance - current_distance + length) / length
                    samples.append(p1 + (p2 - p1) * r)
                    break

        if len(samples) == 1:
            return samples[0]
        else:
            return np.array(samples)


def unify_stringlist(L: list):
    """Adds asterisks to strings that appear multiple times, so the resulting
    list has only unique strings but still the same length, order, and meaning.
    For example:
        unify_stringlist(['a','a','b','a','c']) -> ['a','a*','b','a**','c']
    """
    assert all([isinstance(_, str) for _ in L])
    return [L[i] + "*" * L[:i].count(L[i]) for i in range(len(L))]


def create_gaussian_kernel(sigma=1, sigma_point=3):
    """
    Compute a 3D Gaussian kernel of the given bandwidth.
    """
    r = int(sigma_point * sigma)
    k_size = 2 * r + 1
    impulse = np.zeros((k_size, k_size, k_size))
    impulse[r, r, r] = 1
    kernel = gaussian(impulse, sigma)
    kernel /= kernel.sum()
    return kernel


def argmax_dim4(img, dim=-1):
    """
    Given a nifti image object with four dimensions, returns a modified object
    with 3 dimensions that is obtained by taking the argmax along one of the
    four dimensions (default: the last one). To distinguish the pure background
    voxels from the foreground voxels of channel 0, the argmax indices are
    incremented by 1 and label index 0 is kept to represent the background.
    """
    assert len(img.shape) == 4
    assert dim >= -1 and dim < 4
    newarr = np.asarray(img.dataobj).argmax(dim) + 1
    # reset the true background voxels to zero
    newarr[np.asarray(img.dataobj).max(dim) == 0] = 0
    return Nifti1Image(dataobj=newarr, header=img.header, affine=img.affine)


def MI(arr1, arr2, nbins=100, normalized=True):
    """
    Compute the mutual information between two 3D arrays, which need to have the same shape.

    Parameters:
    arr1 : First 3D array
    arr2 : Second 3D array
    nbins : number of bins to use for computing the joint histogram (applies to intensity range)
    normalized : Boolean, default:True
        if True, the normalized MI of arrays X and Y will be returned,
        leading to a range of values between 0 and 1. Normalization is
        achieved by NMI = 2*MI(X,Y) / (H(X) + H(Y)), where  H(x) is the entropy of X
    """

    assert all(len(arr.shape) == 3 for arr in [arr1, arr2])
    assert (all(arr.size > 0) for arr in [arr1, arr2])

    # compute the normalized joint 2D histogram as an
    # empirical measure of the joint probabily of arr1 and arr2
    pxy, _, _ = np.histogram2d(arr1.ravel(), arr2.ravel(), bins=nbins)
    pxy /= pxy.sum()

    # extract the empirical propabilities of intensities
    # from the joint histogram
    px = np.sum(pxy, axis=1)  # marginal for x over y
    py = np.sum(pxy, axis=0)  # marginal for y over x

    # compute the mutual information
    px_py = px[:, None] * py[None, :]
    nzs = pxy > 0  # nonzero value indices
    MI = np.sum(pxy[nzs] * np.log(pxy[nzs] / px_py[nzs]))
    if not normalized:
        return MI

    # normalize, using the sum of their individual entropies H
    def entropy(p):
        nz = p > 0
        assert np.count_nonzero(nz) > 0
        return -np.sum(p[nz] * np.log(p[nz]))

    Hx, Hy = [entropy(p) for p in [px, py]]
    assert (Hx + Hy) > 0
    NMI = 2 * MI / (Hx + Hy)
    return NMI


def is_mesh(structure: Union[list, dict]):
    if isinstance(structure, dict):
        return all(k in structure for k in ["verts", "faces"])
    elif isinstance(structure, list):
        return all(map(is_mesh, structure))
    else:
        return False


def merge_meshes(meshes: list, labels: list = None):
    # merge a list of meshes into one
    # if meshes have no labels, a list of labels of the
    # same length as the number of meshes can
    # be supplied to add a labeling per sub mesh.

    assert len(meshes) > 0
    if len(meshes) == 1:
        return meshes[0]

    assert all('verts' in m for m in meshes)
    assert all('faces' in m for m in meshes)
    has_labels = all('labels' in m for m in meshes)
    if has_labels:
        assert labels is None

    nverts = [0] + [m['verts'].shape[0] for m in meshes[:-1]]
    verts = np.concatenate([m['verts'] for m in meshes])
    faces = np.concatenate([m['faces'] + N for m, N in zip(meshes, nverts)])
    if has_labels:
        labels = np.array([_ for m in meshes for _ in m['labels']])
        return {'verts': verts, 'faces': faces, 'labels': labels}
    elif labels is not None:
        assert len(labels) == len(meshes)
        labels = np.array(
            [labels[i] for i, m in enumerate(meshes) for v in m['verts']]
        )
        return {'verts': verts, 'faces': faces, 'labels': labels}
    else:
        return {'verts': verts, 'faces': faces}


class Species(Enum):

    HOMO_SAPIENS = 1
    RATTUS_NORVEGICUS = 2
    MUS_MUSCULUS = 3
    MACACA_FASCICULARIS = 4
    MACACA_MULATTA = 5
    MACACA_FUSCATA = 6
    CHLOROCEBUS_AETHIOPS_SABAEUS = 7

    UNSPECIFIED_SPECIES = 999

    @classmethod
    def decode(cls, spec: Union[str, 'Species', dict], fail_if_not_successful=True):

        MINDS_IDS = {
            "0ea4e6ba-2681-4f7d-9fa9-49b915caaac9": 1,
            "f3490d7f-8f7f-4b40-b238-963dcac84412": 2,
            "cfc1656c-67d1-4d2c-a17e-efd7ce0df88c": 3,
            "c541401b-69f4-4809-b6eb-82594fc90551": 4,
            "745712aa-fad1-47c4-8ab6-088063f78f64": 5,
            "ed8254b1-519c-4356-b1c9-7ead5aa1e3e1": 6,
            "e578d886-c55d-4174-976b-3cf43b142203": 7
        }

        OPENMINDS_IDS = {
            "97c070c6-8e1f-4ee8-9d28-18c7945921dd": 1,
            "ab532423-1fd7-4255-8c6f-f99dc6df814f": 2,
            "d9875ebd-260e-4337-a637-b62fed4aa91d:": 3,
            "0b6df2b3-5297-40cf-adde-9443d3d8214a": 4,
            "3ad33ec1-5152-497d-9352-1cf4497e0edd": 5,
            "2ab3ecf5-76cc-46fa-98ab-309e3fd50f57": 6,
            "b8bf99e7-0914-4b65-a386-d785249725f1": 7
        }

        if isinstance(spec, Species):
            return spec
        elif isinstance(spec, str):
            # split it in case it is an actual uuid from KG
            if spec.split('/')[-1] in MINDS_IDS:
                return cls(MINDS_IDS[spec])
            if spec.split('/')[-1] in OPENMINDS_IDS:
                return cls(OPENMINDS_IDS[spec])
            key = cls.name_to_key(spec)
            if key in cls.__members__.keys():
                return getattr(cls, key)
        else:
            if isinstance(spec, (list, set)):
                next_specs = spec
            elif isinstance(spec, dict):
                next_specs = spec.values()
            else:
                raise ValueError(f"Species specification cannot be decoded: {spec}")
            for s in next_specs:
                result = cls.decode(s, fail_if_not_successful=False)
                if result is not None:
                    return result

        # if we get here, spec was not decoded into a species
        if fail_if_not_successful:
            raise ValueError(f"Species specification cannot be decoded: {spec}")
        else:
            return None

    @staticmethod
    def name_to_key(name: str):
        return re.sub(r'\s+', '_', name.strip()).upper()

    @staticmethod
    def key_to_name(key: str):
        return re.sub(r'_', ' ', key.strip()).lower()

    def __str__(self):
        return f"{self.name.lower().replace('_', ' ')}".capitalize()

    def __repr__(self):
        return f"{self.__class__.__name__}: {str(self)}"


def get_uuid(string: str):
    if isinstance(string, str):
        b = string.encode("UTF-8")
    elif isinstance(string, Nifti1Image):
        b = string.to_bytes()
    else:
        raise ValueError(f"Cannot build uuid for parameter type {type(string)}")
    hex_string = md5(b).hexdigest()
    return str(UUID(hex=hex_string))<|MERGE_RESOLUTION|>--- conflicted
+++ resolved
@@ -25,16 +25,13 @@
 from typing import Generic, Iterable, Iterator, List, TypeVar, Union, Dict
 from skimage.filters import gaussian
 from dataclasses import dataclass
-<<<<<<< HEAD
 from hashlib import md5
 from uuid import UUID
-=======
 try:
     from typing import TypedDict
 except ImportError:
     # support python 3.7
     from typing_extensions import TypedDict
->>>>>>> 44a7083c
 
 logger = logging.getLogger(__name__.split(os.path.extsep)[0])
 ch = logging.StreamHandler()
