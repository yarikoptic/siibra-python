--- conflicted
+++ resolved
@@ -1,28 +1,14 @@
 from dataclasses import dataclass, field
-<<<<<<< HEAD
-from typing import Tuple, Type
-
-from .attribute import Attribute
-
-=======
-from typing import List, Type, TypeVar
+from typing import Tuple, Type, TypeVar
 
 from .attribute import Attribute
 
 T = TypeVar('T')
->>>>>>> d22f454c
 
 @dataclass
 class AttributeCollection:
     schema: str = "siibra/attrCln"
-<<<<<<< HEAD
-    attributes: Tuple[Attribute] = field(default_factory=list)
+    attributes: Tuple[Attribute] = field(default_factory=list, repr=False)
 
     def get(self, attr_type: Type[Attribute]):
-        return tuple(att for att in self.attributes if isinstance(att, attr_type))
-=======
-    attributes: List[Attribute] = field(default_factory=list, repr=False)
-
-    def get(self, attr_type: Type[T]) -> List[T]:
-        return [attr for attr in self.attributes if isinstance(attr, attr_type)]
->>>>>>> d22f454c
+        return tuple(att for att in self.attributes if isinstance(att, attr_type))