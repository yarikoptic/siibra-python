--- conflicted
+++ resolved
@@ -771,14 +771,9 @@
         self,
         item: Union[point.Point, pointset.PointSet, Nifti1Image],
         minsize_voxel=1,
-<<<<<<< HEAD
         lower_threshold=0.0,
         **kwargs
     ) -> List[Union[Assignment,AssignImageResult]]:
-=======
-        lower_threshold=0.0
-    ) -> List[Union[Assignment, AssignImageResult]]:
->>>>>>> a80b6dd4
         """
         For internal use only. Returns a dataclass, which provides better static type checking.
         """
@@ -788,13 +783,8 @@
         if isinstance(item, pointset.PointSet):
             return self._assign_points(item, lower_threshold)
         if isinstance(item, Nifti1Image):
-<<<<<<< HEAD
             return self._assign_image(item, minsize_voxel, lower_threshold, **kwargs)
         
-=======
-            return self._assign_image(item, minsize_voxel, lower_threshold)
-
->>>>>>> a80b6dd4
         raise RuntimeError(
             f"Items of type {item.__class__.__name__} cannot be used for region assignment."
         )
