--- conflicted
+++ resolved
@@ -210,9 +210,6 @@
             f"name='{self.name}', providers={self._providers})>"
         )
 
-<<<<<<< HEAD
-    def evaluate_points(self, points: Union['point.Point', 'pointset.PointSet'], **kwargs):
-=======
     def evaluate_points(
         self,
         points: Union['point.Point', 'pointset.PointSet'],
@@ -250,7 +247,6 @@
         SpaceWarpingFailedError
             If warping of the points fails.
         """
->>>>>>> 36da8c9b
         if not self.provides_image:
             raise NotImplementedError("Filtering of points by pure mesh volumes not yet implemented.")
 
@@ -262,36 +258,11 @@
 
         # get the voxel array of this volume
         img = self.fetch(format='image', **fetch_kwargs)
-        arr = img.get_fdata()
+        arr = np.asanyarray(img.dataobj)
 
         # transform the points to the voxel space of the volume for extracting values
         phys2vox = np.linalg.inv(img.affine)
         voxels = warped.transform(phys2vox, space=None)
-<<<<<<< HEAD
-        XYZ = voxels.homogeneous.astype('int')[:, :3]
-        X, Y, Z = np.split(
-            XYZ[np.all((XYZ < arr.shape) & (XYZ > 0), axis=1), :],
-            3, axis=1
-        )
-        arr[0, 0, 0] = 0  # ensure the lower left voxel is not foreground
-        return arr[X, Y, Z]
-
-    def _points_inside(self, points: Union['point.Point', 'pointset.PointSet'], **kwargs) -> 'pointset.PointSet':
-        """
-        Reduce a pointset to the points which fall
-        inside nonzero pixels of this volume.
-        The indices of the original points are stored as point labels in the result.
-        Any additional arguments are passed to the fetch() call
-        for retrieving the image data.
-        """
-        arr[0, 0, 0] = 0  # ensure the lower left voxel is not foreground
-        values = self.evaluate_points(points, **kwargs)
-        inside = np.where(values != 0)[0]
-        return pointset.PointSet(
-            points.homogeneous[inside, :3],
-            space=points.space,
-            labels=inside
-=======
         XYZ = voxels.coordinates.astype('int')
 
         # temporarily set all outside voxels to (0,0,0) so that the index access doesn't fail
@@ -342,7 +313,6 @@
         return pointset.from_points(
             [ptset[i] for i in inside],
             newlabels=None if keep_labels else inside
->>>>>>> 36da8c9b
         )
 
     def union(self, other: location.Location):
