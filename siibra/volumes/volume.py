# Copyright 2018-2021
# Institute of Neuroscience and Medicine (INM-1), Forschungszentrum Jülich GmbH

# Licensed under the Apache License, Version 2.0 (the "License");
# you may not use this file except in compliance with the License.
# You may obtain a copy of the License at

#     http://www.apache.org/licenses/LICENSE-2.0

# Unless required by applicable law or agreed to in writing, software
# distributed under the License is distributed on an "AS IS" BASIS,
# WITHOUT WARRANTIES OR CONDITIONS OF ANY KIND, either express or implied.
# See the License for the specific language governing permissions and
# limitations under the License.
"""A specific mesh or 3D array."""
from .. import logger
from ..retrieval import requests
from ..locations import boundingbox as _boundingbox
from ..core import space

import nibabel as nib
from abc import ABC, abstractmethod
from typing import List, Dict, Union, Set, TYPE_CHECKING
import json
from time import sleep

if TYPE_CHECKING:
    from ..retrieval.datasets import EbrainsDataset
    TypeDataset = EbrainsDataset

class ColorVolumeNotSupported(NotImplementedError):
    pass


class Volume:
    """
    A volume is a specific mesh or 3D array,
    which can be accessible via multiple providers in different formats.
    """

    IMAGE_FORMATS = [
        "nii",
        "zip/nii",
        "neuroglancer/precomputed"
    ]

    MESH_FORMATS = [
        "neuroglancer/precompmesh",
        "neuroglancer/precompmesh/surface",
        "gii-mesh",
        "gii-label"
    ]

    SUPPORTED_FORMATS = IMAGE_FORMATS + MESH_FORMATS

    _FORMAT_LOOKUP = {
        "image": IMAGE_FORMATS,
        "mesh": MESH_FORMATS,
        "surface": MESH_FORMATS,
        "nifti": ["nii", "zip/nii"],
        "nii": ["nii", "zip/nii"]
    }

    def __init__(
        self,
        space_spec: dict,
        providers: List['VolumeProvider'],
        name: str = "",
        variant: str = None,
        datasets: List['TypeDataset'] = [],
    ):
        self._name_cached = name  # see lazy implementation below
        self._space_spec = space_spec
        self.variant = variant
        self._providers: Dict[str, 'VolumeProvider'] = {}
        self.datasets = datasets
        for provider in providers:
            srctype = provider.srctype
            assert srctype not in self._providers
            self._providers[srctype] = provider
        if len(self._providers) == 0:
            logger.debug(f"No provider for volume {self}")

    @property
    def name(self):
        """
        Allows derived classes to implement a lazy name specification.
        """
        return self._name_cached

    @property
    def providers(self):
        def concat(url: Union[str, Dict[str, str]], concat: str):
            if isinstance(url, str):
                return url + concat
            return {key: url[key] + concat for key in url}
        return {
            srctype: concat(prov._url, f" {prov.label}" if hasattr(prov, "label") else "")
            for srctype, prov in self._providers.items()
        }

    @property
    def boundingbox(self):
        for provider in self._providers.values():
            try:
                bbox = provider.boundingbox
                if bbox.space is None:  # provider does usually not know the space!
                    bbox.space = self.space
                    bbox.minpoint.space = self.space
                    bbox.maxpoint.space = self.space
            except NotImplementedError as e:
                print(str(e))
                continue
            return bbox
        raise RuntimeError(f"No bounding box specified by any volume provider of {str(self)}")

    @property
    def formats(self) -> Set[str]:
        result = set()
        for fmt in self._providers:
            result.add(fmt)
            result.add('mesh' if fmt in self.MESH_FORMATS else 'image')
        return result

    @property
    def provides_mesh(self):
        return any(f in self.MESH_FORMATS for f in self.formats)

    @property
    def provides_image(self):
        return any(f in self.IMAGE_FORMATS for f in self.formats)

    @property
    def fragments(self) -> Dict[str, List[str]]:
        result = {}
        for srctype, p in self._providers.items():
            t = 'mesh' if srctype in self.MESH_FORMATS else 'image'
            for fragment_name in p.fragments:
                if t in result:
                    result[t].append(fragment_name)
                else:
                    result[t] = [fragment_name]
        return result

    @property
    def space(self):
        for key in ["@id", "name"]:
            if key in self._space_spec:
                return space.Space.get_instance(self._space_spec[key])
        return space.Space(None, "Unspecified space", species=space.Species.UNSPECIFIED_SPECIES)

    def __str__(self):
        if self.space is None:
            return f"{self.__class__.__name__} '{self.name}'"
        else:
            return f"{self.__class__.__name__} '{self.name}' in space '{self.space.name}'"

    def __repr__(self):
        return self.__str__()

    def fetch(
        self,
        format: str = None,
        **kwargs
    ):
        """
        Fetch a volumetric or surface representation from one of the providers.

        Parameters
        ----------
        format: str, default=None
            Requested format. If `None`, the first supported format matching in
            `self.formats` is tried, starting with volumetric formats.
            It can be explicitly specified as:
                - 'surface' or 'mesh' to fetch a surface format
                - 'volumetric' or 'voxel' to fetch a volumetric format
                - supported format types, see SUPPORTED_FORMATS. This includes
                'nii', 'zip/nii', 'neuroglancer/precomputed', 'gii-mesh',
                'neuroglancer/precompmesh', 'gii-label'

        Returns
        -------
        An image or mesh
        """

        if format is None:
            requested_formats = self.SUPPORTED_FORMATS
<<<<<<< HEAD
        elif format == 'mesh':
            requested_formats = self.MESH_FORMATS
        elif format == 'image':
            requested_formats = self.IMAGE_FORMATS
=======
        elif format in self._FORMAT_LOOKUP:  # allow use of aliases
            requested_formats = self._FORMAT_LOOKUP[format]
>>>>>>> cfb92c58
        elif format in self.SUPPORTED_FORMATS:
            requested_formats = [format]
        else:
            raise ValueError(f"Invalid format requested: {format}")

        # select the first source unless the user specifically requests a format
        for fmt in requested_formats:
            if fmt in self.formats:
                selected_format = fmt
                break
        else:
            logger.debug(f"Requested format was {format}, selected format is {selected_format}")
            raise ValueError(f"Invalid format requested: {format}")
        
        # try the selected format only
        for try_count in range(6):
            try:
                if selected_format == "gii-label":
                    tpl = self.space.get_template(variant=kwargs.get('variant'))
                    mesh = tpl.fetch(**kwargs)
                    labels = self._providers[selected_format].fetch(**kwargs)
                    return dict(**mesh, **labels)
                else:
                    return self._providers[selected_format].fetch(**kwargs)
            except requests.SiibraHttpRequestError as e:
                if e.status_code == 429:  # too many requests
                    sleep(0.1)
                logger.error(f"Cannot access {self._providers[selected_format]}", exc_info=(try_count == 5))
        if format is None and len(self.formats) > 1:
            logger.info(
                f"No format was specified and auto-selected format '{selected_format}' "
                "was unsuccesful. You can specify another format from "
                f"{set(self.formats) - set(selected_format)} to try.")
        return None


class Subvolume(Volume):
    """
    Wrapper class for exposing a z level of a 4D volume to be used like a 3D volume.
    """

    def __init__(self, parent_volume: Volume, z: int):
        Volume.__init__(
            self,
            space_spec=parent_volume._space_spec,
            providers=[
                SubvolumeProvider(p, z=z)
                for p in parent_volume._providers.values()
            ]
        )


# TODO add mesh primitive. Check nibabel implementation? Use trimesh? Do we want to add yet another dependency?
VolumeData = Union[nib.Nifti1Image, Dict]


class VolumeProvider(ABC):

    def __init_subclass__(cls, srctype: str) -> None:
        cls.srctype = srctype
        return super().__init_subclass__()

    @property
    @abstractmethod
    def boundingbox(self) -> _boundingbox.BoundingBox:
        raise NotImplementedError

    @property
    def fragments(self) -> List[str]:
        return []

    @abstractmethod
    def fetch(self, *args, **kwargs) -> VolumeData:
        raise NotImplementedError

    @property
    @abstractmethod
    def _url(self) -> Union[str, Dict[str, str]]:
        """
        This is needed to provide urls to applications that can utilise such resources directly.
        e.g. siibra-api
        """
        return {}


class SubvolumeProvider(VolumeProvider, srctype="subvolume"):
    """
    This provider wraps around an existing volume provider,
    but is preconfigured to always fetch a fixed subvolume.
    The primary use is to provide a fixed z coordinate
    of a 4D volume provider as a 3D volume under the
    interface of a normal volume provider.
    """

    _USE_CACHING = False
    _FETCHED_VOLUMES = {}

    class UseCaching:
        def __enter__(self):
            SubvolumeProvider._USE_CACHING = True

        def __exit__(self, et, ev, tb):
            SubvolumeProvider._USE_CACHING = False
            SubvolumeProvider._FETCHED_VOLUMES = {}

    def __init__(self, parent_provider: VolumeProvider, z: int):
        VolumeProvider.__init__(self)
        self.provider = parent_provider
        self.srctype = parent_provider.srctype
        self.z = z

    @property
    def boundingbox(self) -> _boundingbox.BoundingBox:
        return self.provider.boundingbox

    def fetch(self, **kwargs):
        # activate caching at the caller using "with SubvolumeProvider.UseCaching():""
        if self.__class__._USE_CACHING:
            data_key = json.dumps(self.provider._url, sort_keys=True) \
                + json.dumps(kwargs, sort_keys=True)
            if data_key not in self.__class__._FETCHED_VOLUMES:
                vol = self.provider.fetch(**kwargs)
                self.__class__._FETCHED_VOLUMES[data_key] = vol
            vol = self.__class__._FETCHED_VOLUMES[data_key]
        else:
            vol = self.provider.fetch(**kwargs)
        return vol.slicer[:, :, :, self.z]

    def __getattr__(self, attr):
        return self.provider.__getattribute__(attr)

    @property
    def _url(self) -> Union[str, Dict[str, str]]:
        return super()._url<|MERGE_RESOLUTION|>--- conflicted
+++ resolved
@@ -185,15 +185,8 @@
 
         if format is None:
             requested_formats = self.SUPPORTED_FORMATS
-<<<<<<< HEAD
-        elif format == 'mesh':
-            requested_formats = self.MESH_FORMATS
-        elif format == 'image':
-            requested_formats = self.IMAGE_FORMATS
-=======
         elif format in self._FORMAT_LOOKUP:  # allow use of aliases
             requested_formats = self._FORMAT_LOOKUP[format]
->>>>>>> cfb92c58
         elif format in self.SUPPORTED_FORMATS:
             requested_formats = [format]
         else:
