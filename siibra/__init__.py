--- conflicted
+++ resolved
@@ -54,17 +54,6 @@
     if attr in aliases:
         return aliases[attr].registry()
 
-<<<<<<< HEAD
-def __getattr__(name):
-    if name == "atlases":
-        return REGISTRY.Atlas
-    elif name == "parcellations":
-        return REGISTRY.Parcellation
-    elif name == "spaces":
-        return REGISTRY.Space
-    else:
-        raise AttributeError(f"No such attribute: {__name__}.{name}")
-=======
     # provide siibra.get_atlas(..), ...
     if attr.startswith('get_'):
         name = attr.split('_')[1].capitalize()
@@ -89,7 +78,6 @@
         .get_instance(parc_spec)
         .get_region(regionspec=region_spec)
     )
->>>>>>> 9c7a60dc
 
 
 def set_feasible_download_size(maxsize_gbyte):
