# Copyright 2018-2021
# Institute of Neuroscience and Medicine (INM-1), Forschungszentrum Jülich GmbH

# Licensed under the Apache License, Version 2.0 (the "License");
# you may not use this file except in compliance with the License.
# You may obtain a copy of the License at

#     http://www.apache.org/licenses/LICENSE-2.0

# Unless required by applicable law or agreed to in writing, software
# distributed under the License is distributed on an "AS IS" BASIS,
# WITHOUT WARRANTIES OR CONDITIONS OF ANY KIND, either express or implied.
# See the License for the specific language governing permissions and
# limitations under the License.
"""Handles the relation between study targets and AtlasConcepts."""

from ..commons import Species

from ..core.concept import AtlasConcept
from ..core.assignment import AnatomicalAssignment, AssignmentQualification
from ..locations.location import Location
from ..core.parcellation import Parcellation
from ..core.region import Region
from ..core.space import Space
from ..core.relation_qualification import Qualification as AssignmentQualification, RelationAssignment

from ..vocabularies import REGION_ALIASES

from typing import Union, List, Dict
<<<<<<< HEAD
=======

AnatomicalAssignment = RelationAssignment[Union[Region, Location]]
>>>>>>> 44a7083c


class AnatomicalAnchor:
    """
    Anatomical anchor to an atlas region,
    a geometric primitive in an atlas reference space,
    or both.
    """

    _MATCH_MEMO: Dict[str, Dict[Region, AssignmentQualification]] = {}
    _MASK_MEMO = {}

    def __init__(self, species: Union[List[Species], Species, str], location: Location = None, region: Union[str, Region] = None):

        if isinstance(species, (str, Species)):
            self.species = {Species.decode(species)}
        elif isinstance(species, list):
            assert all(isinstance(_, Species) for _ in species)
            self.species = set(species)
        else:
            sp = Species.decode(species)
            if sp is None:
                raise ValueError(f"Invalid species specification: {species}")
            else:
                self.species = {sp}
        self._location_cached = location
        self._assignments: Dict[Union[AtlasConcept, Location], List[AnatomicalAssignment]] = {}
        self._last_matched_concept = None
<<<<<<< HEAD
        self._regions_cached = None
        self._regionspec = None

        if isinstance(region, Region):
            self._regions_cached = {region: AssignmentQualification.EXACT}
        elif isinstance(region, str):
            # we will decode regions only when needed, see self.regions property
            self._regionspec = region
        elif region is not None:
            raise ValueError(f"Invalid region specification: {region}")
=======
        if isinstance(region, dict):
            self._regions_cached = region
            self._regionspec = ", ".join({r.name for r in region.keys()})
        else:
            self._regions_cached = None
            self._regionspec = None
            if isinstance(region, Region):
                self._regions_cached = {region: AssignmentQualification.EXACT}
            elif isinstance(region, str):
                self._regionspec = region
            else:
                if region is not None:
                    raise ValueError(f"Invalid region specification: {region}")
>>>>>>> 44a7083c
        self._aliases_cached = None

    @property
    def location(self) -> Location:
        # allow to overwrite in derived classes
        return self._location_cached

    @property
    def parcellations(self) -> List[Parcellation]:
        return list({region.root for region in self.regions})

    @property
    def space(self) -> Space:
        # may be overriden by derived classes, e.g. in features.VolumeOfInterest
        return None if self.location is None else self.location.space

    @property
    def region_aliases(self):
        # return any predefined aliases for the region specified in this anchor.
        if self._aliases_cached is None:
            self._aliases_cached: Dict[str, Dict[str, str]] = {
                Species.decode(species_str): region_alias_mapping
                for s in self.species
                for species_str, region_alias_mapping in REGION_ALIASES.get(str(s), {}).get(self._regionspec, {}).items()
            }
        return self._aliases_cached

    @property
    def has_region_aliases(self):
        return len(self.region_aliases) > 0

    @property
    def regions(self) -> Dict[Region, AssignmentQualification]:
        """
        Return the list of regions associated with this anchor.
        Decode the self._regionspec string into region objects now,
        if applicable and called for the first time.
        """
        # decoding region strings is quite compute intensive, so we cache this at the class level
        if self._regions_cached is not None:
            return self._regions_cached

        if self._regionspec is None:
            self._regions_cached = dict()
            return self._regions_cached

        match_key = self._regionspec + '-' + str(self.species)
        if match_key not in self.__class__._MATCH_MEMO:
            # decode the region specification into a dict of region objects and assignment qualifications
            regions = {
                region: AssignmentQualification.EXACT
                for region in Parcellation.find_regions(self._regionspec)
                if region.species in self.species
            }
            # add more regions from possible aliases of the region spec
            for alt_species, aliases in self.region_aliases.items():
                for alias_regionspec, qualificationspec in aliases.items():
                    for r in Parcellation.find_regions(alias_regionspec):
                        if r.species != alt_species:
                            continue
                        if r not in regions:
                            regions[r] = AssignmentQualification[qualificationspec.upper()]

            self.__class__._MATCH_MEMO[match_key] = regions
        self._regions_cached = self.__class__._MATCH_MEMO[match_key]

        return self._regions_cached

    def __str__(self):
        region = "" if self._regionspec is None else str(self._regionspec)
        location = "" if self.location is None else str(self.location)
        separator = " " if min(len(region), len(location)) > 0 else ""
        if region and location:
            return region + " with " + location
        else:
            return region + separator + location

    def assign(self, concept: Union[AtlasConcept, Location]):
        """
        Match this anchor to a query concept. Assignments are cached at runtime,
        so repeated assignment with the same concept will be cheap.
        """
        if concept not in self._assignments:
            assignments: List[AnatomicalAssignment] = []
            if self.location is not None:
                assignments.append(self.location.assign(concept))
            for region in self.regions:
                assignments.append(region.assign(concept))
            self._assignments[concept] = sorted(a for a in assignments if a is not None)

        self._last_matched_concept = concept \
            if len(self._assignments[concept]) > 0 \
            else None
        return self._assignments[concept]

    def matches(self, concept: AtlasConcept):
        return len(self.assign(concept)) > 0

    def represented_parcellations(self):
        """
        Return any parcellation objects that this anchor explicitly points to.
        """
        return [
            r for r in self.regions
            if isinstance(r, Parcellation)
        ]

    @property
    def last_match_result(self) -> List[AnatomicalAssignment]:
        return self._assignments.get(self._last_matched_concept, [])

    @property
    def last_match_description(self) -> str:
        if self.last_match_result is None:
            return ""
        else:
            return ' and '.join({str(_) for _ in self.last_match_result})

    def __add__(self, other: 'AnatomicalAnchor') -> 'AnatomicalAnchor':
        if not isinstance(other, AnatomicalAnchor):
            raise ValueError(f"Cannot combine an AnatomicalAnchor with {other.__class__}")

        if self.species != other.species:
            raise ValueError("Cannot combine an AnatomicalAnchor from different species.")
        else:
            species = self.species.union(other.species)

        regions = self.regions
        regions.update(other.regions)

        location = Location.union(self.location, other.location)

        return AnatomicalAnchor(species, location, regions)

    def __radd__(self, other):
        # required to enable `sum`
        return self if other == 0 else self.__add__(other)<|MERGE_RESOLUTION|>--- conflicted
+++ resolved
@@ -17,21 +17,15 @@
 from ..commons import Species
 
 from ..core.concept import AtlasConcept
-from ..core.assignment import AnatomicalAssignment, AssignmentQualification
+from ..core.assignment import AnatomicalAssignment, Qualification
 from ..locations.location import Location
 from ..core.parcellation import Parcellation
 from ..core.region import Region
 from ..core.space import Space
-from ..core.relation_qualification import Qualification as AssignmentQualification, RelationAssignment
 
 from ..vocabularies import REGION_ALIASES
 
 from typing import Union, List, Dict
-<<<<<<< HEAD
-=======
-
-AnatomicalAssignment = RelationAssignment[Union[Region, Location]]
->>>>>>> 44a7083c
 
 
 class AnatomicalAnchor:
@@ -41,7 +35,7 @@
     or both.
     """
 
-    _MATCH_MEMO: Dict[str, Dict[Region, AssignmentQualification]] = {}
+    _MATCH_MEMO: Dict[str, Dict[Region, Qualification]] = {}
     _MASK_MEMO = {}
 
     def __init__(self, species: Union[List[Species], Species, str], location: Location = None, region: Union[str, Region] = None):
@@ -60,18 +54,6 @@
         self._location_cached = location
         self._assignments: Dict[Union[AtlasConcept, Location], List[AnatomicalAssignment]] = {}
         self._last_matched_concept = None
-<<<<<<< HEAD
-        self._regions_cached = None
-        self._regionspec = None
-
-        if isinstance(region, Region):
-            self._regions_cached = {region: AssignmentQualification.EXACT}
-        elif isinstance(region, str):
-            # we will decode regions only when needed, see self.regions property
-            self._regionspec = region
-        elif region is not None:
-            raise ValueError(f"Invalid region specification: {region}")
-=======
         if isinstance(region, dict):
             self._regions_cached = region
             self._regionspec = ", ".join({r.name for r in region.keys()})
@@ -79,13 +61,13 @@
             self._regions_cached = None
             self._regionspec = None
             if isinstance(region, Region):
-                self._regions_cached = {region: AssignmentQualification.EXACT}
+                self._regions_cached = {region: Qualification.EXACT}
             elif isinstance(region, str):
+                # we will decode regions only when needed, see self.regions property
                 self._regionspec = region
             else:
                 if region is not None:
                     raise ValueError(f"Invalid region specification: {region}")
->>>>>>> 44a7083c
         self._aliases_cached = None
 
     @property
@@ -118,7 +100,7 @@
         return len(self.region_aliases) > 0
 
     @property
-    def regions(self) -> Dict[Region, AssignmentQualification]:
+    def regions(self) -> Dict[Region, Qualification]:
         """
         Return the list of regions associated with this anchor.
         Decode the self._regionspec string into region objects now,
@@ -136,7 +118,7 @@
         if match_key not in self.__class__._MATCH_MEMO:
             # decode the region specification into a dict of region objects and assignment qualifications
             regions = {
-                region: AssignmentQualification.EXACT
+                region: Qualification.EXACT
                 for region in Parcellation.find_regions(self._regionspec)
                 if region.species in self.species
             }
@@ -147,7 +129,7 @@
                         if r.species != alt_species:
                             continue
                         if r not in regions:
-                            regions[r] = AssignmentQualification[qualificationspec.upper()]
+                            regions[r] = Qualification[qualificationspec.upper()]
 
             self.__class__._MATCH_MEMO[match_key] = regions
         self._regions_cached = self.__class__._MATCH_MEMO[match_key]
