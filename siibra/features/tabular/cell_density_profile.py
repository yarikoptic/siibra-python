# Copyright 2018-2021
# Institute of Neuroscience and Medicine (INM-1), Forschungszentrum Jülich GmbH

# Licensed under the Apache License, Version 2.0 (the "License");
# you may not use this file except in compliance with the License.
# You may obtain a copy of the License at

#     http://www.apache.org/licenses/LICENSE-2.0

# Unless required by applicable law or agreed to in writing, software
# distributed under the License is distributed on an "AS IS" BASIS,
# WITHOUT WARRANTIES OR CONDITIONS OF ANY KIND, either express or implied.
# See the License for the specific language governing permissions and
# limitations under the License.

from . import cortical_profile

from .. import anchor as _anchor
from ...commons import PolyLine, logger, create_key
from ...retrieval import requests

from skimage.draw import polygon
from skimage.transform import resize
from io import BytesIO
import numpy as np
import pandas as pd


class CellDensityProfile(
    cortical_profile.CorticalProfile,
    configuration_folder="features/tabular/corticalprofiles/celldensity",
    category='cellular'
):

    DESCRIPTION = (
        "Cortical profile of estimated densities of detected cell bodies (in detected cells per 0.1 cube millimeter) "
        "obtained by applying a Deep Learning based instance segmentation algorithm (Contour Proposal Network; Upschulte "
        "et al., Neuroimage 2022) to a 1 micron resolution cortical image patch prepared with modified Silver staining. "
        "Densities have been computed per cortical layer after manual layer segmentation, by dividing the number of "
        "detected cells in that layer with the area covered by the layer. Therefore, each profile contains 6 measurement points. "
        "The cortical depth is estimated from the measured layer thicknesses."
    )

    BIGBRAIN_VOLUMETRIC_SHRINKAGE_FACTOR = 1.931

    _filter_attrs = cortical_profile.CorticalProfile._filter_attrs + ["section", "patch"]

    @classmethod
    def CELL_READER(cls, b):
        return pd.read_csv(BytesIO(b[2:]), delimiter=" ", header=0).astype(
            {"layer": int, "label": int}
        )

    @classmethod
    def LAYER_READER(cls, b):
        return pd.read_csv(BytesIO(b[2:]), delimiter=" ", header=0, index_col=0)

    @staticmethod
    def poly_srt(poly):
        return poly[poly[:, 0].argsort(), :]

    @staticmethod
    def poly_rev(poly):
        return poly[poly[:, 0].argsort()[::-1], :]

    def __init__(
        self,
        section: int,
        patch: int,
        url: str,
        anchor: _anchor.AnatomicalAnchor,
        datasets: list = []
    ):
        """
        Generate a cell density profile from a URL to a cloud folder
        formatted according to the structure used by Bludau/Dickscheid et al.
        """
        cortical_profile.CorticalProfile.__init__(
            self,
            description=self.DESCRIPTION,
            modality="Segmented cell body density",
            unit="detected cells / 0.1mm3",
            anchor=anchor,
            datasets=datasets,
        )
        self._step = 0.01
        self._url = url
        self._cell_loader = requests.HttpRequest(url, self.CELL_READER)
        self._layer_loader = requests.HttpRequest(
            url.replace("segments", "layerinfo"), self.LAYER_READER
        )
        self._density_image = None
        self._layer_mask = None
        self._depth_image = None
        self.section = section
        self.patch = patch

    @property
<<<<<<< HEAD
    def filter_attributes(self) -> Dict[str, Union[str, int]]:
        return {
            "class": self.__class__.__name__,
            "modality": self.modality,
            "section": self.section,
            "patch": self.patch
        }

    @property
    def _compound_key(self):
        return (self.__class__.__name__, self.modality)

    @property
    def subfeature_index(self) -> Tuple[int, int]:
        return (self.section, self.patch)

    @property
=======
>>>>>>> bc3f35cb
    def shape(self):
        return tuple(self.cells[["y", "x"]].max().astype("int") + 1)

    def boundary_annotation(self, boundary):
        """Returns the annotation of a specific layer boundary."""
        y1, x1 = self.shape

        # start of image patch
        if boundary == (-1, 0):
            return np.array([[0, 0], [x1, 0]])

        # end of image patch
        if boundary == (7, 8):
            return np.array([[0, y1], [x1, y1]])

        # retrieve polygon
        basename = "{}_{}.json".format(
            *(self.LAYERS[layer] for layer in boundary)
        ).replace("0_I", "0")
        url = self._url.replace("segments.txt", basename)
        poly = self.poly_srt(np.array(requests.HttpRequest(url).get()["segments"]))

        # ensure full width
        poly[0, 0] = 0
        poly[-1, 0] = x1

        return poly

    def layer_annotation(self, layer):
        return np.vstack(
            (
                self.boundary_annotation((layer - 1, layer)),
                self.poly_rev(self.boundary_annotation((layer, layer + 1))),
                self.boundary_annotation((layer - 1, layer))[0, :],
            )
        )

    @property
    def layer_mask(self):
        """Generates a layer mask from boundary annotations."""
        if self._layer_mask is None:
            self._layer_mask = np.zeros(np.array(self.shape).astype("int") + 1)
            for layer in range(1, 8):
                pl = self.layer_annotation(layer)
                X, Y = polygon(pl[:, 0], pl[:, 1])
                self._layer_mask[Y, X] = layer
        return self._layer_mask

    @property
    def depth_image(self):
        """Cortical depth image from layer boundary polygons by equidistant sampling."""

        if self._depth_image is None:

            # compute equidistant cortical depth image from inner and outer contour
            scale = 0.1
            D = np.zeros((np.array(self.density_image.shape) * scale).astype("int") + 1)

            # determine sufficient stepwidth for profile sampling
            # to match downscaled image resolution
            vstep, hstep = 1.0 / np.array(D.shape) / 2.0
            vsteps = np.arange(0, 1 + vstep, vstep)
            hsteps = np.arange(0, 1 + vstep, hstep)

            # build straight profiles between outer and inner cortical boundary
            s0 = PolyLine(self.boundary_annotation((0, 1)) * scale).sample(hsteps)
            s1 = PolyLine(self.boundary_annotation((6, 7)) * scale).sample(hsteps)
            profiles = [PolyLine(_.reshape(2, 2)) for _ in np.hstack((s0, s1))]

            # write sample depths to their location in the depth image
            for prof in profiles:
                XY = prof.sample(vsteps).astype("int")
                D[XY[:, 1], XY[:, 0]] = vsteps

            # fix wm region, account for rounding error
            XY = self.layer_annotation(7) * scale
            D[polygon(XY[:, 1] - 1, XY[:, 0])] = 1
            D[-1, :] = 1

            # rescale depth image to original patch size
            self._depth_image = resize(D, self.density_image.shape)

        return self._depth_image

    @property
    def boundary_positions(self):
        if self._boundary_positions is None:
            self._boundary_positions = {}
            for b in self.BOUNDARIES:
                XY = self.boundary_annotation(b).astype("int")
                self._boundary_positions[b] = self.depth_image[
                    XY[:, 1], XY[:, 0]
                ].mean()
        return self._boundary_positions

    @property
    def density_image(self):
        if self._density_image is None:
            logger.debug("Computing density image for", self._url)
            # we integrate cell counts into 2D bins
            # of square shape with a fixed sidelength
            pixel_size_micron = 100
            counts, xedges, yedges = np.histogram2d(
                self.cells.y,
                self.cells.x,
                bins=(np.array(self.layer_mask.shape) / pixel_size_micron + 0.5).astype(
                    "int"
                ),
            )

            # rescale the counts from count / pixel_size**2  to count / 0.1mm^3,
            # assuming 20 micron section thickness.
            counts = counts / pixel_size_micron ** 2 / 20 * 100 ** 3

            # apply the Bigbrain shrinkage factor
            # TODO The planar correction factor was used for the datasets, but should
            # clarify if the full volumetric correction factor is not more correct.
            counts /= np.cbrt(self.BIGBRAIN_VOLUMETRIC_SHRINKAGE_FACTOR) ** 2

            # to go to 0.1 millimeter cube, we multiply by 0.1 / 0.0002 = 500
            self._density_image = resize(counts, self.layer_mask.shape, order=2)

        return self._density_image

    @property
    def cells(self):
        return self._cell_loader.get()

    @property
    def layers(self):
        return self._layer_loader.get()

    @property
    def _depths(self):
        return [d + self._step / 2 for d in np.arange(0, 1, self._step)]

    @property
    def _values(self):
        densities = []
        delta = self._step / 2.0
        for d in self._depths:
            mask = (self.depth_image >= d - delta) & (self.depth_image < d + delta)
            if np.sum(mask) > 0:
                densities.append(self.density_image[mask].mean())
            else:
                densities.append(np.NaN)
        return densities

    @property
    def key(self):
        assert len(self.species) == 1
        return create_key("{}_{}_{}_{}_{}".format(
            self.id,
            self.species[0]['name'],
            self.regionspec,
            self.section,
            self.patch
        ))<|MERGE_RESOLUTION|>--- conflicted
+++ resolved
@@ -96,26 +96,6 @@
         self.patch = patch
 
     @property
-<<<<<<< HEAD
-    def filter_attributes(self) -> Dict[str, Union[str, int]]:
-        return {
-            "class": self.__class__.__name__,
-            "modality": self.modality,
-            "section": self.section,
-            "patch": self.patch
-        }
-
-    @property
-    def _compound_key(self):
-        return (self.__class__.__name__, self.modality)
-
-    @property
-    def subfeature_index(self) -> Tuple[int, int]:
-        return (self.section, self.patch)
-
-    @property
-=======
->>>>>>> bc3f35cb
     def shape(self):
         return tuple(self.cells[["y", "x"]].max().astype("int") + 1)
 
