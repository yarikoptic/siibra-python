# Copyright 2018-2021
# Institute of Neuroscience and Medicine (INM-1), Forschungszentrum Jülich GmbH

# Licensed under the Apache License, Version 2.0 (the "License");
# you may not use this file except in compliance with the License.
# You may obtain a copy of the License at

#     http://www.apache.org/licenses/LICENSE-2.0

# Unless required by applicable law or agreed to in writing, software
# distributed under the License is distributed on an "AS IS" BASIS,
# WITHOUT WARRANTIES OR CONDITIONS OF ANY KIND, either express or implied.
# See the License for the specific language governing permissions and
# limitations under the License.

from .feature import Feature

from ..commons import logger, QUIET
from ..retrieval.repositories import RepositoryConnector

import pandas as pd
from io import BytesIO


class ConnectivityMatrix(Feature):
    """Connectivity matrix grouped by a parcellation."""

    def __init__(
        self,
        cohort: str,
        subject: str,
        modality: str,
        connector: RepositoryConnector,
        files: dict,
        anchor: "AnatomicalAnchor",
        description: str = "",
        datasets: list = [],
    ):
        """Construct a parcellation-averaged connectivty matrix."""
<<<<<<< HEAD
        Feature.__init__(self)
=======
        Feature.__init__(
            self,
            modality=modality,
            description=description,
            anchor=anchor,
            datasets=datasets,
        )
>>>>>>> de410b61
        self.cohort = cohort.upper()
        self.subject = subject
        self._connector = connector
        self._datafile = files.get("data", "")
        self._headerfile = files.get("header", "")
        self._matrix_cached = None
        self.modality = None

    def __dir__(self):
        return sorted(
            set(
                dir(super(ConnectivityMatrix, self))
                + list(self.__dict__.keys())
                + list(self.src_info.keys())
            )
        )

    @property
    def matrix(self):
        # load and return the matrix
        if self._matrix_cached is None:
            self._matrix_cached = self._load_matrix()
        return self._matrix_cached

    def get_profile(self, regionspec):
        for p in self.parcellations:
            region = p.get_region(regionspec)
            return self.matrix[region]

    def __str__(self):
        return "{} connectivity matrix for {} from {} cohort {}".format(
            self.paradigm if hasattr(self, "paradigm") else self.modality,
            "_".join(p.name for p in self.parcellations),
            self.cohort,
            self.subject,
        )

    def _load_matrix(self):
        """
        Extract connectivity matrix.
        """
        parcellations = self.anchor.represented_parcellations()
        assert len(parcellations) == 1
        parc = next(iter(parcellations))
        loader = self._connector.get_loader(self._datafile, decode_func=lambda b: b)
        try:
            matrix = pd.read_csv(
                BytesIO(loader.data),
                delimiter=r"\s+|,|;",
                engine="python",
                header=None,
                index_col=False,
            )
        except pd.errors.ParserError:
            logger.error(
                f"Could not parse connectivity matrix from file {self._datafile} in {str(self._connector)}."
            )
        nrows = matrix.shape[0]
        if matrix.shape[1] != nrows:
            raise RuntimeError(
                f"Non-quadratic connectivity matrix {nrows}x{matrix.shape[1]} "
                f"from {self._datafile} in {str(self._connector)}"
            )

        loader = self._connector.get_loader(self._headerfile, decode_func=lambda b: b)
        lines = [
            line.decode().strip().split(" ", maxsplit=1)
            for line in BytesIO(loader.data).readlines()
        ]
        with QUIET:
            indexmap = {
                int(line[0]): parc.get_region(line[1], build_group=True)
                for line in lines
                if len(line) == 2 and line[0].isnumeric()
            }
        if len(indexmap) == nrows:
            remapper = {
                label - min(indexmap.keys()): region
                for label, region in indexmap.items()
            }
            matrix = matrix.rename(index=remapper).rename(columns=remapper)
        else:
            labels = {r.index.label for r in parc.regiontree} - {None}
            if max(labels) - min(labels) + 1 == nrows:
                indexmap = {
                    r.index.label - min(labels): r
                    for r in parc.regiontree
                    if r.index.label is not None
                }
                matrix = matrix.rename(index=indexmap).rename(columns=indexmap)
            else:
                logger.warn("Could not decode connectivity matrix regions.")

        return matrix


class StreamlineCounts(ConnectivityMatrix, configuration_folder="features/connectivitymatrix/streamlinecounts"):
    """Structural connectivity matrix of streamline counts grouped by a parcellation."""

    def __init__(
        self,
        cohort: str,
        subject: str,
        modality: str,
        connector: RepositoryConnector,
        files: dict,
        anchor: "AnatomicalAnchor",
        description: str = "",
        datasets: list = [],
    ):
        ConnectivityMatrix.__init__(
            self,
            cohort=cohort,
            subject=subject,
            modality=modality,
            connector=connector,
            files=files,
            anchor=anchor,
            description=description,
            datasets=datasets
        )


class FunctionalConnectivity(ConnectivityMatrix, configuration_folder="features/connectivitymatrix/functional"):
    """Functional connectivity matrix grouped by a parcellation."""

    def __init__(
        self,
        cohort: str,
        subject: str,
        modality: str,
        paradigm: str,
        connector: RepositoryConnector,
        files: dict,
        anchor: "AnatomicalAnchor",
        description: str = "",
        datasets: list = [],
    ):
        ConnectivityMatrix.__init__(
            self,
            cohort=cohort,
            subject=subject,
            modality=modality,
            connector=connector,
            files=files,
            anchor=anchor,
            description=description,
            datasets=datasets
        )
        self.paradigm = paradigm


class StreamlineLengths(ConnectivityMatrix, configuration_folder="features/connectivitymatrix/streamlinelengths"):
    """Structural connectivity matrix of streamline lengths grouped by a parcellation."""

    def __init__(
        self,
        cohort: str,
        subject: str,
        modality: str,
        connector: RepositoryConnector,
        files: dict,
        anchor: "AnatomicalAnchor",
        description: str = "",
        datasets: list = [],
    ):
        ConnectivityMatrix.__init__(
            self,
            cohort=cohort,
            subject=subject,
            modality=modality,
            connector=connector,
            files=files,
            anchor=anchor,
            description=description,
            datasets=datasets
        )<|MERGE_RESOLUTION|>--- conflicted
+++ resolved
@@ -14,6 +14,7 @@
 # limitations under the License.
 
 from .feature import Feature
+from . import anchor
 
 from ..commons import logger, QUIET
 from ..retrieval.repositories import RepositoryConnector
@@ -32,14 +33,11 @@
         modality: str,
         connector: RepositoryConnector,
         files: dict,
-        anchor: "AnatomicalAnchor",
+        anchor: anchor.AnatomicalAnchor,
         description: str = "",
         datasets: list = [],
     ):
         """Construct a parcellation-averaged connectivty matrix."""
-<<<<<<< HEAD
-        Feature.__init__(self)
-=======
         Feature.__init__(
             self,
             modality=modality,
@@ -47,7 +45,6 @@
             anchor=anchor,
             datasets=datasets,
         )
->>>>>>> de410b61
         self.cohort = cohort.upper()
         self.subject = subject
         self._connector = connector
@@ -154,7 +151,7 @@
         modality: str,
         connector: RepositoryConnector,
         files: dict,
-        anchor: "AnatomicalAnchor",
+        anchor: anchor.AnatomicalAnchor,
         description: str = "",
         datasets: list = [],
     ):
@@ -182,7 +179,7 @@
         paradigm: str,
         connector: RepositoryConnector,
         files: dict,
-        anchor: "AnatomicalAnchor",
+        anchor: anchor.AnatomicalAnchor,
         description: str = "",
         datasets: list = [],
     ):
@@ -210,7 +207,7 @@
         modality: str,
         connector: RepositoryConnector,
         files: dict,
-        anchor: "AnatomicalAnchor",
+        anchor: anchor.AnatomicalAnchor,
         description: str = "",
         datasets: list = [],
     ):
