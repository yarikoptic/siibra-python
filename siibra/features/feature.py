# Copyright 2018-2021
# Institute of Neuroscience and Medicine (INM-1), Forschungszentrum Jülich GmbH

# Licensed under the Apache License, Version 2.0 (the "License");
# you may not use this file except in compliance with the License.
# You may obtain a copy of the License at

#     http://www.apache.org/licenses/LICENSE-2.0

# Unless required by applicable law or agreed to in writing, software
# distributed under the License is distributed on an "AS IS" BASIS,
# WITHOUT WARRANTIES OR CONDITIONS OF ANY KIND, either express or implied.
# See the License for the specific language governing permissions and
# limitations under the License.

from . import anchor

from ..commons import logger, InstanceTable
from ..core import concept

<<<<<<< HEAD
from typing import Union, TYPE_CHECKING
import numpy as np
import pandas as pd
from textwrap import wrap
=======
from typing import Union
>>>>>>> de410b61
from tqdm import tqdm

if TYPE_CHECKING:
    from ..anchor import AnatomicalAnchor

class Feature:
    """
    Base class for anatomically anchored data features.
    """

    modalities = InstanceTable()

    def __init__(
        self,
        modality: str,
        description: str,
        anchor: anchor.AnatomicalAnchor,
        datasets: list = []
    ):
        """
        Parameters
        ----------
        modality: str
            A textual description of the type of measured information
        description: str
            A textual description of the feature.
        anchor: AnatomicalAnchor
        datasets : list
            list of datasets corresponding to this feature
        """
        self._modality_cached = modality
        self._description = description
        self._anchor_cached = anchor
        self.datasets = datasets
        self._last_matched_concept = None

    @property
    def modality(self):
        # allows subclasses to implement lazy loading of an anchor
        return self._modality_cached

    @property
    def anchor(self):
        # allows subclasses to implement lazy loading of an anchor
        return self._anchor_cached

    def __init_subclass__(cls, configuration_folder=None):
        cls.modalities.add(cls.__name__, cls)
        cls._live_queries = []
        cls._preconfigured_instances = None
        cls._configuration_folder = configuration_folder
        return super().__init_subclass__()

    @property
    def description(self):
        """ Allowssubclasses to overwrite the description with a function call. """
        return self._description

    @property
    def name(self):
        """Returns a short human-readable name of this feature."""
        return f"{self.__class__.__name__} ({self.modality}) anchored at {self.anchor}"

    @classmethod
    def get_instances(cls, **kwargs):
        """
        Retrieve objects of a particular feature subclass.
        Objects can be preconfigured in the configuration,
        or delivered by Live queries.
        """
        if cls._preconfigured_instances is None:
            if cls._configuration_folder is None:
                cls._preconfigured_instances = []
            else:
                from ..configuration.configuration import Configuration
                conf = Configuration()
                Configuration.register_cleanup(cls.clean_instances)
                assert cls._configuration_folder in conf.folders
                cls._preconfigured_instances = [
                    o for o in conf.build_objects(cls._configuration_folder)
                    if isinstance(o, cls)
                ]
                logger.debug(
                    f"Built {len(cls._preconfigured_instances)} preconfigured {cls.__name__} "
                    f"objects from {cls._configuration_folder}."
                )

        return cls._preconfigured_instances

    @classmethod
    def clean_instances(cls):
        """ Removes all instantiated object instances"""
        cls._preconfigured_instances = None

    def matches(self, concept: concept.AtlasConcept) -> bool:
        if self.anchor and self.anchor.matches(concept):
            self._last_matched_concept = concept
            return True
        self._last_matched_concept = None
        return False

    @property
    def last_match_result(self):
        if self.anchor is None:
            return None
        return self.anchor._assignments.get(self._last_matched_concept)

    @classmethod
    def match(cls, concept: concept.AtlasConcept, modality: Union[str, type], **kwargs):
        """
        Retrieve data features of the desired modality.
        """
        if isinstance(modality, str):
            modality = cls.modalities[modality]
        logger.info(f"Matching {modality.__name__} to {concept}")
        msg = f"Matching {modality.__name__} to {concept}"
        instances = modality.get_instances()
        preconfigured_instances = [
            f for f in tqdm(instances, desc=msg, total=len(instances))
            if f.matches(concept)
        ]

        live_instances = []
        for QueryType in modality._live_queries:
            logger.info(f"Running live query for {cls.__name__} objects linked to {concept} with args {kwargs}")
            q = QueryType(**kwargs)
            live_instances.extend(q.query(concept))

        return preconfigured_instances + live_instances<|MERGE_RESOLUTION|>--- conflicted
+++ resolved
@@ -18,18 +18,8 @@
 from ..commons import logger, InstanceTable
 from ..core import concept
 
-<<<<<<< HEAD
-from typing import Union, TYPE_CHECKING
-import numpy as np
-import pandas as pd
-from textwrap import wrap
-=======
 from typing import Union
->>>>>>> de410b61
 from tqdm import tqdm
-
-if TYPE_CHECKING:
-    from ..anchor import AnatomicalAnchor
 
 class Feature:
     """
