--- conflicted
+++ resolved
@@ -19,12 +19,7 @@
 from ..core import concept
 from ..core import space, region, parcellation
 
-<<<<<<< HEAD
-from typing import Union, TYPE_CHECKING, List, Dict, Type
-=======
 from typing import Union, TYPE_CHECKING, List, Dict, Type, Tuple
-from tqdm import tqdm
->>>>>>> bdad5b81
 from hashlib import md5
 from collections import defaultdict
 
