# Copyright 2018-2021
# Institute of Neuroscience and Medicine (INM-1), Forschungszentrum Jülich GmbH

# Licensed under the Apache License, Version 2.0 (the "License");
# you may not use this file except in compliance with the License.
# You may obtain a copy of the License at

#     http://www.apache.org/licenses/LICENSE-2.0

# Unless required by applicable law or agreed to in writing, software
# distributed under the License is distributed on an "AS IS" BASIS,
# WITHOUT WARRANTIES OR CONDITIONS OF ANY KIND, either express or implied.
# See the License for the specific language governing permissions and
# limitations under the License.
"""Handles multimodal data features and related queries."""

from . import anchor as _anchor

from ..commons import logger, InstanceTable, siibra_tqdm, __version__
from ..core import concept, space, region, parcellation, structure
from ..volumes import volume

from typing import Union, TYPE_CHECKING, List, Dict, Type, Tuple, BinaryIO, Any, Iterator
from hashlib import md5
from collections import defaultdict
from zipfile import ZipFile
from abc import ABC

if TYPE_CHECKING:
    from ..retrieval.datasets import EbrainsDataset
    TypeDataset = EbrainsDataset


class ParseLiveQueryIdException(Exception):
    pass


class EncodeLiveQueryIdException(Exception):
    pass


class NotFoundException(Exception):
    pass


class ParseCompoundFeatureIdException(Exception):
    pass


_README_TMPL = """
Downloaded from siibra toolsuite.
siibra-python version: {version}

All releated resources (e.g. doi, web resources) are categorized under publications.

Name
----
{name}

Description
-----------
{description}

Modality
--------
{modality}

{publications}
"""
_README_PUBLICATIONS = """
Publications
------------
{doi}

{ebrains_page}

{authors}

{publication_desc}

"""


class Feature:
    """
    Base class for anatomically anchored data features.
    """

    SUBCLASSES: Dict[Type['Feature'], List[Type['Feature']]] = defaultdict(list)

    CATEGORIZED: Dict[str, Type['InstanceTable']] = defaultdict(InstanceTable)

    category: str = None

    def __init__(
        self,
        modality: str,
        description: str,
        anchor: _anchor.AnatomicalAnchor,
        datasets: List['TypeDataset'] = []
    ):
        """
        Parameters
        ----------
        modality: str
            A textual description of the type of measured information
        description: str
            A textual description of the feature.
        anchor: AnatomicalAnchor
        datasets : list
            list of datasets corresponding to this feature
        """
        self._modality_cached = modality
        self._description = description
        self._anchor_cached = anchor
        self.datasets = datasets

    @property
    def modality(self):
        # allows subclasses to implement lazy loading of the modality
        return self._modality_cached

    @property
    def anchor(self):
        # allows subclasses to implement lazy loading of an anchor
        return self._anchor_cached

    def __init_subclass__(cls, configuration_folder=None, category=None, do_not_index=False, **kwargs):

        # Feature.SUBCLASSES serves as an index where feature class inheritance is cached. When users
        # queries a branch on the hierarchy, all children will also be queried. There are usecases where
        # such behavior is not desired (e.g. ProxyFeature, which wraps livequery features id to capture the
        # query context).
        # do_not_index flag allow the default index behavior to be toggled off.

        if do_not_index is False:

            # extend the subclass lists
            # Iterate over all mro, not just immediate base classes
            for BaseCls in cls.__mro__:
                # some base classes may not be sub class of feature, ignore these
                if not issubclass(BaseCls, Feature):
                    continue
                cls.SUBCLASSES[BaseCls].append(cls)

        cls._live_queries = []
        cls._preconfigured_instances = None
        cls._configuration_folder = configuration_folder
        cls.category = category
        if category is not None:
            cls.CATEGORIZED[category].add(cls.__name__, cls)
        return super().__init_subclass__(**kwargs)

    @classmethod
    def _get_subclasses(cls):
        return {Cls.__name__: Cls for Cls in cls.SUBCLASSES}

    @property
    def description(self):
        """Allows subclasses to overwrite the description with a function call."""
        if self._description:
            return self._description
        for ds in self.datasets:
            if ds.description:
                return ds.description
        return ''

    @property
    def LICENSE(self) -> str:
        return '\n'.join([ds.LICENSE for ds in self.datasets])

    @property
    def doi_or_url(self) -> str:
        return '\n'.join([
            url.get("url")
            for ds in self.datasets
            for url in ds.urls
        ])

    @property
    def authors(self):
        return [
            contributer['name']
            for ds in self.datasets
            for contributer in ds.contributors
        ]

    @property
    def name(self):
        """Returns a short human-readable name of this feature."""
        return f"{self.__class__.__name__} ({self.modality}) anchored at {self.anchor}"

    @classmethod
    def get_instances(cls, **kwargs) -> List['Feature']:
        """
        Retrieve objects of a particular feature subclass.
        Objects can be preconfigured in the configuration,
        or delivered by Live queries.
        """
        if not hasattr(cls, "_preconfigured_instances"):
            return []

        if cls._preconfigured_instances is not None:
            return cls._preconfigured_instances

        if cls._configuration_folder is None:
            cls._preconfigured_instances = []
            return cls._preconfigured_instances

        from ..configuration.configuration import Configuration
        conf = Configuration()
        Configuration.register_cleanup(cls.clean_instances)
        assert cls._configuration_folder in conf.folders
        cls._preconfigured_instances = [
            o for o in conf.build_objects(cls._configuration_folder)
            if isinstance(o, cls)
        ]
        logger.debug(
            f"Built {len(cls._preconfigured_instances)} preconfigured {cls.__name__} "
            f"objects from {cls._configuration_folder}."
        )
        return cls._preconfigured_instances

    def plot(self, *args, **kwargs):
        """Feature subclasses override this with their customized plot methods."""
        raise NotImplementedError("Generic feature class does not have a standardized plot.")

    @classmethod
    def clean_instances(cls):
        """ Removes all instantiated object instances"""
        cls._preconfigured_instances = None

    def matches(self, concept: concept.AtlasConcept) -> bool:
        """
        Match the features anatomical anchor agains the given query concept.
        Record the most recently matched concept for inspection by the caller.
        TODO storing the last matched concept is not ideal, might cause problems in multithreading
        """
        if self.anchor and self.anchor.matches(concept):
            self.anchor._last_matched_concept = concept
            return True
        self.anchor._last_matched_concept = None
        return False

    @property
    def last_match_result(self):
        return None if self.anchor is None \
            else self.anchor.last_match_result

    @property
    def last_match_description(self):
        return "" if self.anchor is None \
            else self.anchor.last_match_description

    @property
    def id(self):
        prefix = ''
        for ds in self.datasets:
            if hasattr(ds, "id"):
                prefix = ds.id + '--'
                break
        return prefix + md5(self.name.encode("utf-8")).hexdigest()

    def _export(self, fh: ZipFile):
        """
        Internal implementation. Subclasses can override but call super()._export(fh).
        This allows all classes in the __mro__ to have the opportunity to append files
        of interest.
        """
        ebrains_page = "\n".join(
            {ds.ebrains_page for ds in self.datasets if getattr(ds, "ebrains_page", None)}
        )
        doi = "\n".join({
            u.get("url")
            for ds in self.datasets if ds.urls
            for u in ds.urls
        })
        authors = ", ".join({
            cont.get('name')
            for ds in self.datasets if ds.contributors
            for cont in ds.contributors
        })
        publication_desc = "\n".join({ds.description for ds in self.datasets})
        if (ebrains_page or doi) and authors:
            publications = _README_PUBLICATIONS.format(
                ebrains_page="EBRAINS page\n" + ebrains_page if ebrains_page else "",
                doi="DOI\n" + doi if doi else "",
                authors="Authors\n" + authors if authors else "",
                publication_desc="Publication description\n" + publication_desc if publication_desc else ""
            )
        else:
            publications = "Note: could not obtain any publication information. The data may not have been published yet."
        fh.writestr(
            "README.md",
            _README_TMPL.format(
                version=__version__,
                name=self.name,
                description=self.description,
                modality=self.modality,
                publications=publications
            )
        )

    def export(self, filelike: Union[str, BinaryIO]):
        """
        Export as a zip archive.

        Args:
            filelike (string or filelike): name or filehandle to write the zip file. User is responsible to ensure the correct extension (.zip) is set.
        """
        fh = ZipFile(filelike, "w")
        self._export(fh)
        fh.close()

    @staticmethod
    def serialize_query_context(feat: 'Feature', concept: concept.AtlasConcept) -> str:
        """
        Serialize feature from livequery and query context.

        It is currently impossible to retrieve a livequery with a generic UUID.
        As such, the query context (e.g. region, space or parcellation) needs to
        be encoded in the id.

        Whilst it is possible to (de)serialize *any* queries, the method is setup to only serialize
        livequery features.

        The serialized livequery id follows the following pattern:

        <livequeryid_version>::<feature_cls_name>::<query_context>::<unserialized_id>

        Where:

        - livequeryid_version: version of the serialization. (e.g. lq0)
        - feature_cls_name: class name to query. (e.g. BigBrainIntensityProfile)
        - query_context: string to retrieve atlas concept in the query context. Can be one of the following:
            - s:<space_id>
            - p:<parcellation_id>
            - p:<parcellation_id>::r:<region_id>
        - unserialized_id: id prior to serialization

        See test/features/test_feature.py for tests and usages.
        """
        if not hasattr(feat.__class__, '_live_queries'):
            raise EncodeLiveQueryIdException(f"generate_livequery_featureid can only be used on live queries, but {feat.__class__.__name__} is not.")

<<<<<<< HEAD
        encoded_c = []
        if isinstance(concept, space.Space):
            encoded_c.append(f"s:{concept.id}")
        elif isinstance(concept, parcellation.Parcellation):
            encoded_c.append(f"p:{concept.id}")
        elif isinstance(concept, region.Region):
            encoded_c.append(f"p:{concept.parcellation.id}")
            encoded_c.append(f"r:{concept.name}")
        elif isinstance(concept, volume.Volume):
            encoded_c.append(f"v:{concept.name}")

        if len(encoded_c) == 0:
            raise EncodeLiveQueryIdException("no concept is encoded")
=======
        encoded_c = Feature._encode_concept(concept)
>>>>>>> 44a7083c

        return f"lq0::{feat.__class__.__name__}::{encoded_c}::{feat.id}"

    @classmethod
    def deserialize_query_context(cls, feature_id: str) -> Tuple[Type['Feature'], concept.AtlasConcept, str]:
        """
        Deserialize id into query context.

        See docstring of serialize_query_context for context.
        """
        lq_version, *rest = feature_id.split("::")
        if lq_version != "lq0":
            raise ParseLiveQueryIdException("livequery id must start with lq0::")

        clsname, *concepts, fid = rest

        Features = cls._parse_featuretype(clsname)

        if len(Features) == 0:
            raise ParseLiveQueryIdException(f"classname {clsname!r} could not be parsed correctly. {feature_id!r}")
        F = Features[0]

        concept = cls._decode_concept(concepts)

        return (F, concept, fid)

    @staticmethod
    def _encode_concept(concept: concept.AtlasConcept):
        encoded_c = []
        if isinstance(concept, space.Space):
            encoded_c.append(f"s:{concept.id}")
        elif isinstance(concept, parcellation.Parcellation):
            encoded_c.append(f"p:{concept.id}")
        elif isinstance(concept, region.Region):
            encoded_c.append(f"p:{concept.parcellation.id}")
            encoded_c.append(f"r:{concept.name}")

        if len(encoded_c) == 0:
            raise EncodeLiveQueryIdException("no concept is encoded")

        return '::'.join(encoded_c)

    @classmethod
    def _decode_concept(cls, concepts: List[str]) -> concept.AtlasConcept:
        # choose exception to divert try-except correctly
        if issubclass(cls, CompoundFeature):
            exception = ParseCompoundFeatureIdException
        else:
            exception = ParseLiveQueryIdException

        concept = None
        for c in concepts:
            if c.startswith("s:"):
                if concept is not None:
                    raise exception("Conflicting spec.")
                concept = space.Space.registry()[c.replace("s:", "")]
            if c.startswith("p:"):
                if concept is not None:
                    raise exception("Conflicting spec.")
                concept = parcellation.Parcellation.registry()[c.replace("p:", "")]
            if c.startswith("r:"):
                if concept is None:
                    raise exception("region has been encoded, but parcellation has not been populated in the encoding, {feature_id!r}")
                if not isinstance(concept, parcellation.Parcellation):
                    raise exception("region has been encoded, but previous encoded concept is not parcellation")
                concept = concept.get_region(c.replace("r:", ""))

        if concept is None:
            raise ParseLiveQueryIdException("concept was not populated in feature id")
        return concept

    @classmethod
    def _parse_featuretype(cls, feature_type: str) -> List[Type['Feature']]:
        ftypes = sorted({
            feattype
            for FeatCls, feattypes in cls.SUBCLASSES.items()
            if all(w.lower() in FeatCls.__name__.lower() for w in feature_type.split())
            for feattype in feattypes
        }, key=lambda t: t.__name__)
        if len(ftypes) > 1:
            return [ft for ft in ftypes if getattr(ft, 'category')]
        else:
            return list(ftypes)

    @classmethod
    def _livequery(cls, concept: Union[region.Region, parcellation.Parcellation, space.Space], **kwargs) -> List['Feature']:
        if not hasattr(cls, "_live_queries"):
            return []

        live_instances = []
        for QueryType in cls._live_queries:
            argstr = f" ({', '.join('='.join(map(str,_)) for _ in kwargs.items())})" \
                if len(kwargs) > 0 else ""
            logger.debug(
                f"Running live query for {QueryType.feature_type.__name__} "
                f"objects linked to {str(concept)}{argstr}"
            )
            q = QueryType(**kwargs)
            features = q.query(concept)
            live_instances.extend(
                Feature.wrap_livequery_feature(f, Feature.serialize_query_context(f, concept))
                for f in features
            )

        return live_instances

    @classmethod
    def match(
        cls,
<<<<<<< HEAD
        concept: structure.BrainStructure,
=======
        concept: Union[region.Region, parcellation.Parcellation, space.Space],
>>>>>>> 44a7083c
        feature_type: Union[str, Type['Feature'], list],
        **kwargs
    ) -> List['Feature']:
        """
        Retrieve data features of the requested feature type (i.e. modality).
        This will
        - call Feature.match(concept) for any registered preconfigured features
        - run any registered live queries
        The preconfigured and live query instances are merged and returend as a list.

        If multiple feature types are given, recurse for each of them.


        Parameters
        ----------
        concept: AtlasConcept
            An anatomical concept, typically a brain region or parcellation.
        modality: subclass of Feature
            specififies the type of features ("modality")
        """
        if isinstance(feature_type, list):
<<<<<<< HEAD
            # a list of feature types is given, recurse into each
            assert all((isinstance(t, str) or issubclass(t, cls)) for t in feature_type)
            return list(set(sum((cls.match(concept, t, **kwargs) for t in feature_type), [])))

        elif isinstance(feature_type, str):
            # Feature type specified as string.
            # Some string inputs, such as connectivity, may hit multiple matches.
            # Decode the matching types and recurse into each.
            candidates = cls.parse_featuretype(feature_type)
            if len(candidates) == 0:
                raise ValueError(
                    f"Specification {str(feature_type)} did not match with any feature types. "
                    f"Available features are: {', '.join(cls.SUBCLASSES.keys())}"
                )
            return list({feat for c in candidates for feat in cls.match(concept, c, **kwargs)})
=======
            # a list of feature types is given, collect match results on those
            assert all(
                (isinstance(t, str) or issubclass(t, cls))
                for t in feature_type
            )
            return list(dict.fromkeys(
                sum((
                    cls.match(concept, t, **kwargs) for t in feature_type
                ), [])
            ))

        if isinstance(feature_type, str):
            # feature type given as a string. Decode the corresponding class.
            # Some string inputs, such as connectivity, may hit multiple matches.
            ftype_candidates = cls._parse_featuretype(feature_type)
            if len(ftype_candidates) == 0:
                raise ValueError(
                    f"feature_type {str(feature_type)} did not match with any "
                    f"features. Available features are: {', '.join(cls.SUBCLASSES.keys())}"
                )
            logger.info(
                f"'{feature_type}' decoded as feature type/s: "
                f"{[c.__name__ for c in ftype_candidates]}."
            )
            return cls.match(concept, ftype_candidates, **kwargs)
>>>>>>> 44a7083c

        assert issubclass(feature_type, Feature)

        # At this stage, no recursion is needed.
        # We expect a specific supported feature type is to be matched now.
        if not isinstance(concept, structure.BrainStructure):
            raise ValueError(
                f"{concept.__class__.__name__} cannot be used for feature queries as it is not a BrainStructure type."
            )

        msg = f"Matching {feature_type.__name__} to {concept}"

        # Collect any preconfigured instances of the requested feature type
        # which match the query concept
        instances = [
            instance
            for f_type in cls.SUBCLASSES[feature_type]
            for instance in f_type.get_instances()
        ]

        preconfigured_instances = [
            f for f in siibra_tqdm(
                instances, desc=msg, total=len(instances), disable=(not instances)
            ) if f.matches(concept)
        ]

        # Then run any registered live queries for the requested feature type
        # with the query concept.
        live_instances = feature_type._livequery(concept, **kwargs)

        results = list(dict.fromkeys(preconfigured_instances + live_instances))
        return CompoundFeature.compound(results, concept)

    @classmethod
    def _get_instance_by_id(cls, feature_id: str, **kwargs):
        try:
            return CompoundFeature._get_instance_by_id(feature_id, **kwargs)
        except ParseCompoundFeatureIdException:
            pass

        try:
            F, concept, fid = cls.deserialize_query_context(feature_id)
            return [
                f
                for f in F._livequery(concept, **kwargs)
                if f.id == fid or f.id == feature_id
            ][0]
        except ParseLiveQueryIdException:
            candidates = [
                inst
                for Cls in Feature.SUBCLASSES[Feature]
                for inst in Cls.get_instances()
                if inst.id == feature_id
            ]
            if len(candidates) == 0:
                raise NotFoundException(f"No feature instance wth {feature_id} found.")
            if len(candidates) == 1:
                return candidates[0]
            else:
                raise RuntimeError(
                    f"Multiple feature instance match {feature_id}",
                    [c.name for c in candidates]
                )
        except IndexError:
            raise NotFoundException

    @classmethod
    def get_ascii_tree(cls):
        # build an Ascii representation of class hierarchy
        # under this feature class
        from anytree.importer import DictImporter
        from anytree import RenderTree

        def create_treenode(feature_type):
            return {
                'name': feature_type.__name__,
                'children': [
                    create_treenode(c)
                    for c in feature_type.__subclasses__()
                ]
            }
        D = create_treenode(cls)
        importer = DictImporter()
        tree = importer.import_(D)
        return "\n".join(
            "%s%s" % (pre, node.name)
            for pre, _, node in RenderTree(tree)
        )

    @staticmethod
    def wrap_livequery_feature(feature: 'Feature', fid: str):
        """
        Wrap live query features, override only the id attribute.

        Some features do not have setters for the id property. The ProxyFeature class
        allow the id property to be overridden without touching the underlying class.

        See docstring of serialize_query_context for further context.
        """
        class ProxyFeature(feature.__class__, do_not_index=True):

            # override __class__ property
            # some instances of features accesses inst.__class__
            @property
            def __class__(self):
                return self.inst.__class__

            def __init__(self, inst: Feature, fid: str):
                self.inst = inst
                self.fid = fid

            def __str__(self) -> str:
                return self.inst.__str__()

            def __repr__(self) -> str:
                return self.inst.__repr__()

            @property
            def id(self):
                return self.fid

            def __getattr__(self, __name: str):
                return getattr(self.inst, __name)

        return ProxyFeature(feature, fid)


class Compoundable(ABC):
    """
    Base class for structures which allow compounding.
    Determines the necessary grouping and compounding attributes.
    """
    _filter_attrs = []  # the attributes to filter this instance of feature
    _compound_attrs = []  # `compound_key` has to be created from `filter_attributes`

    def __init_subclass__(cls, **kwargs):
        assert len(cls._filter_attrs) > 0, "All compoundable classes have to have `_filter_attrs` defined."
        assert len(cls._compound_attrs) > 0, "All compoundable classes have to have `_compound_attrs` defined."
        assert all(attr in cls._filter_attrs for attr in cls._compound_attrs), "`_compound_attrs` must be a subset of `_filter_attrs`."
        return super().__init_subclass__(**kwargs)

    def __init__(self):
        assert all(hasattr(self, attr) for attr in self._filter_attrs), "`_filter_attrs` can only consist of the attributes of the class."

    @property
    def filter_attributes(self) -> Dict[str, Any]:
        """
        Attributes that help distinguish or combine features of the same type
        among others.
        """
        return {attr: getattr(self, attr) for attr in self._filter_attrs}

    @property
    def _compound_key(self) -> Tuple[Any]:
        """
        A tuple of values that define the basis for compounding elements of
        the same type.
        """
        return tuple([self.filter_attributes[attr] for attr in self._compound_attrs])

    @property
    def _element_index(self) -> Any:
        """
        Unique index of this compoundable feature as a subfeature of the
        Compound. Should be hashable.
        """
        index = [
            self.filter_attributes[attr]
            for attr in self._filter_attrs
            if attr not in self._compound_attrs
        ]
        return index[0] if len(index) == 1 else tuple(index)


class CompoundFeature(Feature):
    """
    A compound aggregating mutliple features of the same type, forming its
    elements. The anatomical anchors and data of the features is merged.
    Features need to subclass "Compoundable" to allow aggregation
    into a compound feature.
    """

    def __init__(
        self,
        elements: List['Feature'],
        queryconcept: Union[region.Region, parcellation.Parcellation, space.Space]
    ):
        """
        A compound of several features of the same type with an anchor created
        as a sum of adjoinable anchors.
        """
        self._feature_type = elements[0].__class__
        assert all(isinstance(f, self._feature_type) for f in elements), NotImplementedError("Cannot compound features of different types.")
        self.category = elements[0].category  # same feature types have the same category
        assert issubclass(self._feature_type, Compoundable), NotImplementedError(f"Cannot compound {self._feature_type}.")

        modality = elements[0].modality
        assert all(f.modality == modality for f in elements), NotImplementedError("Cannot compound features of different modalities.")

        compound_keys = {element._compound_key for element in elements}
        assert len(compound_keys) == 1, ValueError(
            "Only features with identical compound_key can be aggregated."
        )
        self._compounding_attributes = {
            attr: elements[0].filter_attributes[attr]
            for attr in elements[0]._compound_attrs
        }

        self._elements = {f._element_index: f for f in elements}
        assert len(self._elements) == len(elements), RuntimeError(
            "Element indices should be unique to each element within a CompoundFeature."
        )

        Feature.__init__(
            self,
            modality=modality,
            description="\n".join({f.description for f in elements}),
            anchor=sum([f.anchor for f in elements]),
            datasets=list(dict.fromkeys([ds for f in elements for ds in f.datasets]))
        )
        self._queryconcept = queryconcept

    def __getattr__(self, attr: str) -> Any:
        """Expose compounding attributes explicitly."""
        if attr in self._compounding_attributes:
            return self._compounding_attributes[attr]
        else:
            raise AttributeError(f"{self._feature_type.__name__} has no attribute {attr}.")

    def __dir__(self):
        return super().__dir__() + list(self._compounding_attributes.keys())

    @property
    def elements(self):
        """Features that make up the compound feature."""
        return list(self._elements.values())

    @property
    def indices(self):
        """Unique indices to features making up the compound feature."""
        return list(self._elements.keys())

    @property
    def feature_type(self) -> Type:
        """Feature type of the elements forming the CompoundFeature."""
        return self._feature_type

    @property
    def name(self) -> str:
        """Returns a short human-readable name of this feature."""
        groupby = ', '.join([
            f"{v} {k}" for k, v in self._compounding_attributes.items()
        ])
        return (
            f"{self.__class__.__name__} of {len(self)} "
            f"{self.feature_type.__name__} features grouped by ({groupby})"
            f" anchored at {self.anchor}"
        )

    @property
    def id(self) -> str:
        return "::".join((
            "cf0",
            f"{self._feature_type.__name__}",
            self._encode_concept(self._queryconcept),
            self.datasets[0].id if self.datasets else "nodsid",
            md5(self.name.encode("utf-8")).hexdigest()
        ))

    def __iter__(self) -> Iterator['Feature']:
        """Iterate over subfeatures"""
        return self.elements.__iter__()

    def __len__(self):
        """Number of subfeatures making the CompoundFeature"""
        return len(self._elements)

    def __getitem__(self, index: Any):
        """Get the nth element in the compound."""
        return self.elements[index]

    def get_element(self, index: Any):
        """Get the element with its unique index in the compound."""
        try:
            return self._elements[index]
        except Exception:
            raise IndexError(f"No feature with index '{index}' in this compound.")

    @classmethod
    def compound(
        cls,
        features: List['Feature'],
        queryconcept: Union[region.Region, parcellation.Parcellation, space.Space]
    ) -> List['CompoundFeature']:
        """
        Compound features of the same the same type based on their `_compound_key`.

        If there are features that are not of type `Compoundable`, they are
        returned as is.

        Parameters
        ----------
        features: List[Feature]
            Feature instances to be compounded.
        queryconcept:
            AtlasConcept used for the query.

        Returns
        -------
        List[CompoundFeature | Feature]
        """
        non_compound_features = []
        grouped_features = defaultdict(list)
        for f in features:
            if isinstance(f, Compoundable):
                grouped_features[f._compound_key].append(f)
                continue
            non_compound_features.append(f)
        return non_compound_features + [
            cls(fts, queryconcept)
            for fts in grouped_features.values() if fts
        ]

    @classmethod
    def _get_instance_by_id(cls, feature_id: str, **kwargs):
        """
        Use the feature id to obtain the same feature instance.

        Parameters
        ----------
        feature_id : str

        Returns
        -------
        CompoundFeature

        Raises
        ------
        ParseCompoundFeatureIdException
            If no or multiple matches are found. Or id is not fitting to
            compound features.
        """
        if not feature_id.startswith("cf0::"):
            raise ParseCompoundFeatureIdException("CompoundFeature id must start with cf0::")
        cf_version, clsname, *queryconcept, dsid, fid = feature_id.split("::")
        assert cf_version == "cf0"
        candidates = [
            f
            for f in Feature.match(
                concept=cls._decode_concept(queryconcept),
                feature_type=clsname
            )
            if f.id == fid or f.id == feature_id
        ]
        if candidates:
            if len(candidates) == 1:
                return candidates[0]
            else:
                raise ParseCompoundFeatureIdException(
                    f"The query with id '{feature_id}' have resulted multiple instances.")
        else:
            raise ParseCompoundFeatureIdException

    def _export(self, fh: ZipFile):
        for element in siibra_tqdm(self, desc="Exporting elements", unit="element"):
            element._export(fh)<|MERGE_RESOLUTION|>--- conflicted
+++ resolved
@@ -343,7 +343,35 @@
         if not hasattr(feat.__class__, '_live_queries'):
             raise EncodeLiveQueryIdException(f"generate_livequery_featureid can only be used on live queries, but {feat.__class__.__name__} is not.")
 
-<<<<<<< HEAD
+        encoded_c = Feature._encode_concept(concept)
+
+        return f"lq0::{feat.__class__.__name__}::{encoded_c}::{feat.id}"
+
+    @classmethod
+    def deserialize_query_context(cls, feature_id: str) -> Tuple[Type['Feature'], concept.AtlasConcept, str]:
+        """
+        Deserialize id into query context.
+
+        See docstring of serialize_query_context for context.
+        """
+        lq_version, *rest = feature_id.split("::")
+        if lq_version != "lq0":
+            raise ParseLiveQueryIdException("livequery id must start with lq0::")
+
+        clsname, *concepts, fid = rest
+
+        Features = cls._parse_featuretype(clsname)
+
+        if len(Features) == 0:
+            raise ParseLiveQueryIdException(f"classname {clsname!r} could not be parsed correctly. {feature_id!r}")
+        F = Features[0]
+
+        concept = cls._decode_concept(concepts)
+
+        return (F, concept, fid)
+
+    @staticmethod
+    def _encode_concept(concept: concept.AtlasConcept):
         encoded_c = []
         if isinstance(concept, space.Space):
             encoded_c.append(f"s:{concept.id}")
@@ -354,48 +382,6 @@
             encoded_c.append(f"r:{concept.name}")
         elif isinstance(concept, volume.Volume):
             encoded_c.append(f"v:{concept.name}")
-
-        if len(encoded_c) == 0:
-            raise EncodeLiveQueryIdException("no concept is encoded")
-=======
-        encoded_c = Feature._encode_concept(concept)
->>>>>>> 44a7083c
-
-        return f"lq0::{feat.__class__.__name__}::{encoded_c}::{feat.id}"
-
-    @classmethod
-    def deserialize_query_context(cls, feature_id: str) -> Tuple[Type['Feature'], concept.AtlasConcept, str]:
-        """
-        Deserialize id into query context.
-
-        See docstring of serialize_query_context for context.
-        """
-        lq_version, *rest = feature_id.split("::")
-        if lq_version != "lq0":
-            raise ParseLiveQueryIdException("livequery id must start with lq0::")
-
-        clsname, *concepts, fid = rest
-
-        Features = cls._parse_featuretype(clsname)
-
-        if len(Features) == 0:
-            raise ParseLiveQueryIdException(f"classname {clsname!r} could not be parsed correctly. {feature_id!r}")
-        F = Features[0]
-
-        concept = cls._decode_concept(concepts)
-
-        return (F, concept, fid)
-
-    @staticmethod
-    def _encode_concept(concept: concept.AtlasConcept):
-        encoded_c = []
-        if isinstance(concept, space.Space):
-            encoded_c.append(f"s:{concept.id}")
-        elif isinstance(concept, parcellation.Parcellation):
-            encoded_c.append(f"p:{concept.id}")
-        elif isinstance(concept, region.Region):
-            encoded_c.append(f"p:{concept.parcellation.id}")
-            encoded_c.append(f"r:{concept.name}")
 
         if len(encoded_c) == 0:
             raise EncodeLiveQueryIdException("no concept is encoded")
@@ -469,11 +455,7 @@
     @classmethod
     def match(
         cls,
-<<<<<<< HEAD
         concept: structure.BrainStructure,
-=======
-        concept: Union[region.Region, parcellation.Parcellation, space.Space],
->>>>>>> 44a7083c
         feature_type: Union[str, Type['Feature'], list],
         **kwargs
     ) -> List['Feature']:
@@ -495,23 +477,6 @@
             specififies the type of features ("modality")
         """
         if isinstance(feature_type, list):
-<<<<<<< HEAD
-            # a list of feature types is given, recurse into each
-            assert all((isinstance(t, str) or issubclass(t, cls)) for t in feature_type)
-            return list(set(sum((cls.match(concept, t, **kwargs) for t in feature_type), [])))
-
-        elif isinstance(feature_type, str):
-            # Feature type specified as string.
-            # Some string inputs, such as connectivity, may hit multiple matches.
-            # Decode the matching types and recurse into each.
-            candidates = cls.parse_featuretype(feature_type)
-            if len(candidates) == 0:
-                raise ValueError(
-                    f"Specification {str(feature_type)} did not match with any feature types. "
-                    f"Available features are: {', '.join(cls.SUBCLASSES.keys())}"
-                )
-            return list({feat for c in candidates for feat in cls.match(concept, c, **kwargs)})
-=======
             # a list of feature types is given, collect match results on those
             assert all(
                 (isinstance(t, str) or issubclass(t, cls))
@@ -537,7 +502,6 @@
                 f"{[c.__name__ for c in ftype_candidates]}."
             )
             return cls.match(concept, ftype_candidates, **kwargs)
->>>>>>> 44a7083c
 
         assert issubclass(feature_type, Feature)
 
