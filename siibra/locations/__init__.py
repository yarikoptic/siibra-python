--- conflicted
+++ resolved
@@ -14,10 +14,7 @@
 # limitations under the License.
 """Handles spatial concepts and spatial operation like warping between spaces."""
 
-<<<<<<< HEAD
-=======
-from .location import WholeBrain, Location
->>>>>>> 44a7083c
+from .location import Location
 from .point import Point
 from .pointset import PointSet
 from .boundingbox import BoundingBox
@@ -51,9 +48,6 @@
     if loc0 is None or loc1 is None:
         return loc0 or loc1
 
-    if isinstance(loc0, WholeBrain) or isinstance(loc1, WholeBrain):
-        raise NotImplementedError("Union of WholeBrains is not yet implemented.")
-
     loc1_w = loc1.warp(loc0.space)  # adopt the space of the first location
 
     if isinstance(loc0, Point):  # turn Points to PointSets
