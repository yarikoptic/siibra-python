--- conflicted
+++ resolved
@@ -4,7 +4,7 @@
 import pandas as pd
 import PIL.Image as Image
 from os import path
-from collections import defaultdict 
+from collections import defaultdict
 
 from brainscapes import kg_service, retrieval
 from brainscapes.authentication import Authentication
@@ -27,13 +27,10 @@
 
 class ReceptorDistribution(RegionalFeature):
 
-<<<<<<< HEAD
     profiles = {}
     autoradiographs = {}
     autoradiographs_files = {}
-=======
     receptors = defaultdict(dict)
->>>>>>> 07dcf820
 
     def __init__(self, region, kg_response):
 
@@ -66,12 +63,8 @@
                 receptor_type, basename = fname.split("/")[-2:]
                 if receptor_type in basename:
                     bytestream = self._get_bytestream_from_file(fname)
-<<<<<<< HEAD
-                    self.autoradiographs[receptor_type] = Image.open(bytestream)
-                    self.autoradiographs_files[receptor_type] = fname
-=======
                     self.receptors[receptor_type]['autoradiograph'] = Image.open(bytestream)
->>>>>>> 07dcf820
+                    self.receptors[receptor_type]['autoradiograph_files'] = fname
 
             # receive fingerprint, if any
             if '_fp_' in fname:
@@ -86,7 +79,7 @@
     def __str__(self):
         return "\n".join(
                 [termcolor.BOLD+"{!s:20} {!s:>10} {!s:>20}".format('Type','profile','autoradiograph')+termcolor.END] +
-                ["{!s:20} {!s:>10} {!s:>20}".format(k,'profile' in D.keys(),'autoradiograph' in D.keys()) 
+                ["{!s:20} {!s:>10} {!s:>20}".format(k,'profile' in D.keys(),'autoradiograph' in D.keys())
                     for k,D in self.receptors.items()])
 
 
