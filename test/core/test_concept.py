from unittest.mock import MagicMock, PropertyMock
from unittest.mock import patch
from uuid import uuid4
import pytest

from siibra.configuration.configuration import Configuration
from siibra.core.concept import AtlasConcept, InstanceTable, _REGISTRIES
from siibra.commons import Species

CONF_FOLDER = "CONF_FOLDER"
IDENTIFIER = "my-id"
NAME = "my-name"


class DummyItem:
    def __init__(self):
        self.key = str(uuid4())

    @classmethod
    def match(cls):
        return False


<<<<<<< HEAD
class TestAtlasConcept(unittest.TestCase):
    def setUp(self):
        _REGISTRIES[DummyClsKwarg] = None

    def tearDown(self):
        _REGISTRIES[DummyClsKwarg] = None

    def test_init(self):
        assert issubclass(DummyClsKwarg, AtlasConcept)
        assert DummyClsKwarg._schema == CONF_FOLDER
        instance = DummyClsKwarg(
            identifier=IDENTIFIER, name=NAME, species=Species.HOMO_SAPIENS
        )
        assert isinstance(instance, AtlasConcept)

    def test_class_registry_init(self):
        with patch.object(Configuration, "register_cleanup") as mock_register_cleanup:
            with patch.object(Configuration, "build_objects") as mock_build_objects:
                with patch.object(
                    Configuration,
                    "folders",
                    new_callable=PropertyMock,
                    return_value=[CONF_FOLDER],
                ) as mock_folder_prop:
                    mock_build_objects.return_value = [DummyItem(), DummyItem()]
                    reg = DummyClsKwarg.registry()
                    assert isinstance(reg, InstanceTable)
                    mock_folder_prop.assert_called_once()
                    mock_build_objects.assert_called_once_with(CONF_FOLDER)
                    mock_register_cleanup.assert_called_once_with(
                        DummyClsKwarg.clear_registry
                    )

    def test_class_registry_cached(self):
        dummy = DummyItem()
        table = InstanceTable(
            elements={dummy.key: dummy}, matchfunc=dummy.match
        )
        _REGISTRIES[DummyClsKwarg] = table
        assert DummyClsKwarg.registry() is table
=======
@pytest.fixture
def DummyClsKwarg():

    class DummyClsKwarg(AtlasConcept, configuration_folder=CONF_FOLDER):
        pass

    _REGISTRIES[DummyClsKwarg] = None
    yield DummyClsKwarg

    _REGISTRIES.pop(DummyClsKwarg, None)
>>>>>>> 5fbc2f47


def test_init(DummyClsKwarg):

    assert issubclass(DummyClsKwarg, AtlasConcept)
    assert DummyClsKwarg._configuration_folder == CONF_FOLDER
    instance = DummyClsKwarg(
        identifier=IDENTIFIER, name=NAME, species=Species.HOMO_SAPIENS
    )
    assert isinstance(instance, AtlasConcept)


def test_class_registry_init(DummyClsKwarg):
    with patch.object(Configuration, "register_cleanup") as mock_register_cleanup:
        with patch.object(Configuration, "build_objects") as mock_build_objects:
            with patch.object(
                Configuration,
                "folders",
                new_callable=PropertyMock,
                return_value=[CONF_FOLDER],
            ) as mock_folder_prop:
                mock_build_objects.return_value = [DummyItem(), DummyItem()]
                reg = DummyClsKwarg.registry()
                assert isinstance(reg, InstanceTable)
                mock_folder_prop.assert_called_once()
                mock_build_objects.assert_called_once_with(CONF_FOLDER)
                mock_register_cleanup.assert_called_once_with(
                    DummyClsKwarg.clear_registry
                )


def test_class_registry_cached(DummyClsKwarg):
    dummy = DummyItem()
    table = InstanceTable(
        elements={dummy.key: dummy}, matchfunc=dummy.match
    )
    _REGISTRIES[DummyClsKwarg] = table
    assert DummyClsKwarg.registry() is table


def test_clear_registry(DummyClsKwarg):
    dummy = DummyItem()
    _REGISTRIES[DummyClsKwarg] = InstanceTable(
        elements={dummy.key: dummy}, matchfunc=dummy.match
    )
    DummyClsKwarg.clear_registry()
    assert _REGISTRIES[DummyClsKwarg] is None


def test_get_instance(DummyClsKwarg):
    with patch.object(AtlasConcept, "registry") as registry_mock:
        spec = "foo-bar"
        dummy = DummyItem()
        dummy2 = DummyItem()
        registry_mock.return_value = dummy
        dummy.get = MagicMock(return_value=dummy2)
        get_instance_return = DummyClsKwarg.get_instance(spec)

        assert get_instance_return is dummy2
        registry_mock.assert_called()
        dummy.get.assert_called_once_with(spec)<|MERGE_RESOLUTION|>--- conflicted
+++ resolved
@@ -21,48 +21,6 @@
         return False
 
 
-<<<<<<< HEAD
-class TestAtlasConcept(unittest.TestCase):
-    def setUp(self):
-        _REGISTRIES[DummyClsKwarg] = None
-
-    def tearDown(self):
-        _REGISTRIES[DummyClsKwarg] = None
-
-    def test_init(self):
-        assert issubclass(DummyClsKwarg, AtlasConcept)
-        assert DummyClsKwarg._schema == CONF_FOLDER
-        instance = DummyClsKwarg(
-            identifier=IDENTIFIER, name=NAME, species=Species.HOMO_SAPIENS
-        )
-        assert isinstance(instance, AtlasConcept)
-
-    def test_class_registry_init(self):
-        with patch.object(Configuration, "register_cleanup") as mock_register_cleanup:
-            with patch.object(Configuration, "build_objects") as mock_build_objects:
-                with patch.object(
-                    Configuration,
-                    "folders",
-                    new_callable=PropertyMock,
-                    return_value=[CONF_FOLDER],
-                ) as mock_folder_prop:
-                    mock_build_objects.return_value = [DummyItem(), DummyItem()]
-                    reg = DummyClsKwarg.registry()
-                    assert isinstance(reg, InstanceTable)
-                    mock_folder_prop.assert_called_once()
-                    mock_build_objects.assert_called_once_with(CONF_FOLDER)
-                    mock_register_cleanup.assert_called_once_with(
-                        DummyClsKwarg.clear_registry
-                    )
-
-    def test_class_registry_cached(self):
-        dummy = DummyItem()
-        table = InstanceTable(
-            elements={dummy.key: dummy}, matchfunc=dummy.match
-        )
-        _REGISTRIES[DummyClsKwarg] = table
-        assert DummyClsKwarg.registry() is table
-=======
 @pytest.fixture
 def DummyClsKwarg():
 
@@ -73,17 +31,17 @@
     yield DummyClsKwarg
 
     _REGISTRIES.pop(DummyClsKwarg, None)
->>>>>>> 5fbc2f47
 
 
 def test_init(DummyClsKwarg):
 
-    assert issubclass(DummyClsKwarg, AtlasConcept)
-    assert DummyClsKwarg._configuration_folder == CONF_FOLDER
-    instance = DummyClsKwarg(
-        identifier=IDENTIFIER, name=NAME, species=Species.HOMO_SAPIENS
-    )
-    assert isinstance(instance, AtlasConcept)
+    def test_init(self):
+        assert issubclass(DummyClsKwarg, AtlasConcept)
+        assert DummyClsKwarg._schema == CONF_FOLDER
+        instance = DummyClsKwarg(
+            identifier=IDENTIFIER, name=NAME, species=Species.HOMO_SAPIENS
+        )
+        assert isinstance(instance, AtlasConcept)
 
 
 def test_class_registry_init(DummyClsKwarg):
