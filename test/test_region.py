--- conflicted
+++ resolved
@@ -146,20 +146,12 @@
     def test_matches_with_wrong_region(self):
         self.assertFalse(self.child_region.matches(self.parent_region))
 
-<<<<<<< HEAD
-    @patch('siibra.region.download_file')
-=======
     @patch('siibra.parcellationmap.ParcellationMap.fetch')
->>>>>>> 59421050
     def test_regional_map_none(self, download_mock):
         self.assertIsNone(self.parent_region.get_regional_map(spaces[0]))
         download_mock.assert_not_called()
 
-<<<<<<< HEAD
-    @patch('siibra.region.download_file')
-=======
     @patch('siibra.parcellationmap.ParcellationMap.fetch')
->>>>>>> 59421050
     def test_get_regional_map_wrong_space(self, download_mock):
         self.child_region.attrs['maps'] = {
             'spaceId': 'map_url'
@@ -167,23 +159,12 @@
         self.assertIsNone(self.child_region.get_regional_map(spaces[0]))
         download_mock.assert_not_called()
 
-<<<<<<< HEAD
-    @patch('siibra.region.download_file')
-    def test_get_regional_map_no_filename(self, download_mock):
-        download_mock.return_value = None
-        self.child_region.attrs['maps'] = {
-            spaces[0].id: spaces[0].id
-        }
-        self.assertIsNone(self.child_region.get_regional_map(spaces[0]))
-        download_mock.assert_called_with(spaces[0].id)
-=======
     @patch('siibra.parcellationmap.ParcellationMap.fetch')
     def test_get_regional_map_no_filename(self, fetch_mock):
         fetch_mock.return_value = None
         with self.assertRaises(RuntimeError):
             self.child_region.get_regional_map(spaces.BIG_BRAIN,MapType.CONTINUOUS).fetch()
         fetch_mock.assert_not_called()
->>>>>>> 59421050
 
 
 if __name__ == "__main__":
